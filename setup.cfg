[metadata]
name = aydin
url = https://royerlab.github.io/aydin/
download_url = https://github.com/royerlab/aydin
license = BSD 3-Clause
license_file = LICENSE.txt
description =  Aydin - Denoising but chill
long_description = file: README.md
long_description_content_type = text/markdown
classifiers =
    Development Status :: 3 - Alpha
    Environment :: X11 Applications :: Qt
    Intended Audience :: Science/Research
    License :: OSI Approved :: BSD License
    Programming Language :: Python :: 3 :: Only
    Programming Language :: Python :: 3.9
    Topic :: Scientific/Engineering
    Topic :: Scientific/Engineering :: Image Processing
    Operating System :: Microsoft :: Windows
    Operating System :: POSIX
    Operating System :: Unix
    Operating System :: MacOS

[options]
zip_safe = False
packages = find:
python_requires = >=3.9
include_package_data = True
install_requires =
<<<<<<< HEAD
    catboost==1.0.6
=======
    catboost>=1.0.5
    Click==8.0.3
    czifile>=2019.7.2
    docstring-parser>=0.13
    gdown==4.2.0
    googledrivedownloader==0.4
    importlib-metadata>=4.10.0
    jsonpickle==1.3.0
    lightgbm>=3.3.1
    napari==0.4.15
    nd2reader==3.3.0
    numba>=0.55.1
    numexpr==2.8.1
    numpy>=1.19.2
    protobuf==3.20.1
    pynndescent==0.5.5
    PyQt5>=5.15.6
    QDarkStyle==3.0.2
    qtpy>=1.11.2
    scikit-image==0.18.3
    scipy==1.7.3
    tensorflow==2.8.1
    torch==1.10.1
    keras==2.8.0
    zarr==2.4.0
    imagecodecs==2022.2.22
    memoization==0.4.0

[options.extras_require]
bundle =
    catboost==1.0.5
>>>>>>> bc303bd6
    Click==8.0.3
    czifile==2019.7.2
    docstring-parser==0.13
    gdown==4.2.0
    googledrivedownloader==0.4
    importlib-metadata==4.10.0
    jsonpickle==1.3.0
    lightgbm==3.3.1
    napari==0.4.12
    nd2reader==3.3.0
    numba==0.55.1
    numexpr==2.8.1
    numpy>=1.19.2
    protobuf==3.20.1
    pynndescent==0.5.5
    PyQt5==5.15.6
    QDarkStyle==3.0.2
    qtpy==1.11.2
    scikit-image==0.18.3
    scipy==1.7.3
    tensorflow==2.8.1
    torch==1.10.1
    keras==2.8.0
    zarr==2.4.0
    imagecodecs==2022.2.22
    memoization==0.4.0<|MERGE_RESOLUTION|>--- conflicted
+++ resolved
@@ -27,9 +27,6 @@
 python_requires = >=3.9
 include_package_data = True
 install_requires =
-<<<<<<< HEAD
-    catboost==1.0.6
-=======
     catboost>=1.0.5
     Click==8.0.3
     czifile>=2019.7.2
@@ -60,8 +57,7 @@
 
 [options.extras_require]
 bundle =
-    catboost==1.0.5
->>>>>>> bc303bd6
+    catboost==1.0.6
     Click==8.0.3
     czifile==2019.7.2
     docstring-parser==0.13
