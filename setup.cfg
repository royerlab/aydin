--- conflicted
+++ resolved
@@ -38,13 +38,8 @@
     lightgbm==3.3.1
     napari==0.4.12
     nd2reader==3.3.0
-<<<<<<< HEAD
     numba==0.55.1
-    numexpr==2.7.3
-=======
-    numba==0.54.1
     numexpr==2.8.1
->>>>>>> 1f2c2c3a
     numpy>=1.19.2
     pynndescent==0.5.5
     PyQt5==5.15.6
