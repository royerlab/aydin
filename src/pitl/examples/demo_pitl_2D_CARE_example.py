--- conflicted
+++ resolved
@@ -12,64 +12,6 @@
 from src.pitl.regression.gbm import GBMRegressor
 
 
-<<<<<<< HEAD
-<<<<<<< HEAD:src/pitl/examples/demo_pitl_2D_CARE_example.py
-=======
-<<<<<<< HEAD:src/pitl/examples/demo_pitl_2D_CARE_example.py
-=======
-def demo_pitl_2D():
-    """
-        Demo for self-supervised denoising using camera image with synthetic noise
-    """
-    image = camera().astype(np.float32) #[:,50:450]
-    image = rescale_intensity(image, in_range='image', out_range=(0, 1))
-
-    intensity = 5
-    np.random.seed(0)
-    noisy = np.random.poisson(image * intensity) / intensity
-    noisy = random_noise(noisy, mode='gaussian', var=0.01, seed=0)
-    noisy = noisy.astype(np.float32)
-
-    from napari import ViewerApp
-    with app_context():
-        viewer = ViewerApp()
-        viewer.add_image(rescale_intensity(image, in_range='image', out_range=(0, 1)), name='image')
-        viewer.add_image(rescale_intensity(noisy, in_range='image', out_range=(0, 1)), name='noisy')
-
-        scales = [1, 3, 5, 11, 21, 23, 47, 95]
-        widths = [3, 3, 3,  3,  3,  3,  3,  3]
-
-        for param in range(7, len(scales), 1):
-
-            generator = MultiscaleConvolutionalFeatures(kernel_widths=widths[0:param],
-                                                        kernel_scales=scales[0:param],
-                                                        kernel_shapes=['l1']*len(scales[0:param]),
-                                                        exclude_center=True,
-                                                        )
-
-            regressor = GBMRegressor(learning_rate=0.01,
-                                     num_leaves=256,
-                                     max_depth=8,
-                                     n_estimators=1024,
-                                     early_stopping_rounds=20)
-
-            it = ImageTranslator(feature_generator=generator, regressor=regressor)
-
-            denoised = it.train(noisy, noisy)
-            # denoised_predict = pitl.predict(noisy)
-
-            print("noisy", psnr(noisy, image), ssim(noisy, image))
-            print("denoised", psnr(denoised, image), ssim(denoised, image))
-            # print("denoised_predict", psnr(denoised_predict, image), ssim(denoised_predict, image))
-
-            viewer.add_image(rescale_intensity(denoised, in_range='image', out_range=(0, 1)), name='denoised%d' % param)
-            # viewer.add_image(rescale_intensity(denoised_predict, in_range='image', out_range=(0, 1)), name='denoised_predict%d' % param)
-
-
->>>>>>> master:src/pitl/test/demo_pitl_2D.py
->>>>>>> upstream/master:src/pitl/examples/demo_pitl_2D_CARE_example.py
-=======
->>>>>>> 1e6afd06
 def demo_pitl_2D_CARE_example():
     """
         Demo for supervised denoising using CARE example as a large 'montage'
@@ -124,19 +66,4 @@
         viewer.add_image(rescale_intensity(denoised_test, in_range='image', out_range=(0, 1)), name='denoised_test')
 
 
-<<<<<<< HEAD
-<<<<<<< HEAD:src/pitl/examples/demo_pitl_2D_CARE_example.py
-demo_pitl_2D_CARE_example()
-=======
-<<<<<<< HEAD:src/pitl/examples/demo_pitl_2D_CARE_example.py
-demo_pitl_2D_CARE_example()
-=======
-# Choose what to run here:
-
-demo_pitl_2D()
-#demo_pitl_2D_CARE_example()
->>>>>>> master:src/pitl/test/demo_pitl_2D.py
->>>>>>> upstream/master:src/pitl/examples/demo_pitl_2D_CARE_example.py
-=======
-demo_pitl_2D_CARE_example()
->>>>>>> 1e6afd06
+demo_pitl_2D_CARE_example()