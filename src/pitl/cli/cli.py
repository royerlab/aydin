--- conflicted
+++ resolved
@@ -27,10 +27,6 @@
         base_path = os.path.abspath(os.path.dirname(__file__))
         return os.path.join(base_path, myPath)
 
-<<<<<<< HEAD
-from ..examples.demo_pitl_2D_camera import demo_pitl_2D
-=======
->>>>>>> 41db3eef
 
 CONTEXT_SETTINGS = dict(help_option_names=['-h', '--help'])
 
