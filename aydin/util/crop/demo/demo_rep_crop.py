--- conflicted
+++ resolved
@@ -1,7 +1,17 @@
 # flake8: noqa
+import numpy
+from numpy.random import normal
 from skimage.data import camera
 
-from aydin.io.datasets import dots, lizard, pollen, newyork, characters, examples_single
+from aydin.io.datasets import (
+    dots,
+    lizard,
+    pollen,
+    newyork,
+    characters,
+    examples_single,
+    normalise,
+)
 from aydin.util.crop.rep_crop import representative_crop
 from aydin.util.log.log import Log, lsection, lprint
 
@@ -14,6 +24,9 @@
     """
     Log.enable_output = True
     Log.set_log_max_depth(5)
+
+    image = normalise(image.astype(numpy.float32))
+    image += 0.1 * normal(size=image.shape, scale=0.1)
 
     def _crop_fun():
         return representative_crop(
@@ -34,11 +47,8 @@
         viewer.add_image(image, name='image')
         viewer.add_image(crop, name='crop')
         napari.run()
-<<<<<<< HEAD
 
     lprint(f"Crop size requested: {crop_size} obtained: {crop.size}")
-=======
->>>>>>> b97e490c
 
     assert crop.size >= int(crop_size * 0.75) and crop.size <= int(crop_size * 1.25)
 
