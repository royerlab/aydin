import importlib
import inspect
import os
import pkgutil
import shutil
from abc import abstractmethod, ABC
from pathlib import Path
import warnings

from aydin.it.base import ImageTranslatorBase
from aydin.util.log.log import lprint


class DenoiseRestorationBase(ABC):
    def __init__(self):
        pass

    @property
    @abstractmethod
    def configurable_arguments(self):
        """Returns the configurable arguments that will be exposed
        on GUI and CLI.
        """
        NotImplementedError()

    @property
    @abstractmethod
    def implementations(self):
        """Returns the list of discovered implementations for given method."""
        NotImplementedError()

    @abstractmethod
    def stop_running(self):
        """Method to stop running restoration instance."""
        NotImplementedError()

    @abstractmethod
    def train(
        self, noisy_image, *, batch_axes=None, chan_axes=None, image_path=None, **kwargs
    ):
        """Method to run training.

        Parameters
        ----------
        noisy_image : numpy.ndarray
        batch_axes : array_like, optional
            Indices of batch axes.
        chan_axes : array_like, optional
            Indices of channel axes.
        image_path : str

        Returns
        -------
        response : numpy.ndarray

        """
        NotImplementedError()

    @abstractmethod
    def denoise(self, noisy_image, *, batch_axes=None, chan_axes=None, **kwargs):
        """Method to denoise an image.

        Parameters
        ----------
        batch_axes : array_like, optional
            Indices of batch axes.
        chan_axes : array_like, optional
            Indices of channel axes.
        noisy_image : numpy.ndarray

        Returns
        -------
        response : numpy.ndarray

        """
        NotImplementedError()

    @staticmethod
    def get_implementations_in_a_module(module):
        return [
            x
            for x in pkgutil.iter_modules(tuple(module.__path__))
            if not x.ispkg and x.name != 'base'
        ]

    @staticmethod
    def get_class_implementation_kwonlyargs(package, module, implementation_class_name):
        response = importlib.import_module(package.__name__ + '.' + module.name)
        elem = [
            x for x in dir(response) if implementation_class_name.lower() in x.lower()
        ][
            0
        ]  # class name

        class_itself = response.__getattribute__(elem)
        fullargspec = inspect.getfullargspec(class_itself.__init__)

        args_offset = len(fullargspec.args) - len(fullargspec.defaults)

        args = {
            "arguments": fullargspec.args[args_offset:],
            "defaults": fullargspec.defaults,
            "annotations": fullargspec.annotations,
            "reference_class": class_itself,
        }

        return args

    @staticmethod
    def get_function_implementation_kwonlyargs(
        package, module, implementation_function_name
    ):
        response = importlib.import_module(package.__name__ + '.' + module.name)

        function_itself = response.__getattribute__(implementation_function_name)

        fullargspec = inspect.getfullargspec(function_itself)

        args_offset = len(fullargspec.args) - len(fullargspec.defaults)

        args = {
            "arguments": fullargspec.args[args_offset:],
            "defaults": fullargspec.defaults,
            "annotations": fullargspec.annotations,
            "reference_class": function_itself,
        }

        return args

    @staticmethod
    def clean_model_folder(model_folder):
        """Method to clean model folder created"""
        shutil.rmtree(model_folder)

    @staticmethod
    def archive(source, destination):
        """Archives the model to given destination.

        Parameters
        ----------
        source : str
        destination : str

        """
        name = Path(source).name
        format = "zip"
        archive_from = os.path.dirname(source)
        archive_to = os.path.basename(source.strip(os.sep))

        if os.path.exists(os.path.join(destination, f"{name}.{format}")):
            lprint(
                "Previously existing model will be deleted before saving the new model"
            )
            os.remove(os.path.join(destination, f"{name}.{format}"))
<<<<<<< HEAD

        shutil.make_archive(name, format, archive_from, archive_to)
        # shutil.move(f"{name}.{format}", destination)
=======
>>>>>>> 1ed7e623

        shutil.make_archive(name, format, archive_from, archive_to)

        try:
            shutil.move(f"{name}.{format}", destination)
        except shutil.Error as e:
            lprint(e)

    def save(self, model_path):
        """Saves the latest trained model next to the input image file.

        Parameters
        ----------
        model_path : str
            Path and name to save the model as. Needs to finish with '.zip' extension.
        """
        warnings.warn(
            "It is currently not recommended to save and load restoration model weights.",
            UserWarning,
        )
        model_path = model_path[:-4]
        # Save the model first to the destination directory
        self.it.save(model_path)

<<<<<<< HEAD
        # Compress and archive the model saved in the destination directory
        # Creates a '.zip' file in the same destination directory
        self.archive_model(model_path, os.path.dirname(model_path))

        # Clean the model folder (Delete all files except the '.zip' file)
        self.clean_model_folder(model_path)
=======
        # Make archive for the model
        self.archive(model_path, os.path.dirname(model_path))

        # clean the model folder
        self.clean_model_folder(model_path)

    def load(self, model_path: str):
        """

        Parameters
        ----------
        model_path : str
            whole path to the model including the model zip name

        """

        lprint(f"Loading image translator from: {model_path}")
        shutil.unpack_archive(model_path, os.path.dirname(model_path), "zip")
        self.it = ImageTranslatorBase.load(model_path[:-4])
>>>>>>> 1ed7e623
<|MERGE_RESOLUTION|>--- conflicted
+++ resolved
@@ -152,12 +152,6 @@
                 "Previously existing model will be deleted before saving the new model"
             )
             os.remove(os.path.join(destination, f"{name}.{format}"))
-<<<<<<< HEAD
-
-        shutil.make_archive(name, format, archive_from, archive_to)
-        # shutil.move(f"{name}.{format}", destination)
-=======
->>>>>>> 1ed7e623
 
         shutil.make_archive(name, format, archive_from, archive_to)
 
@@ -182,18 +176,12 @@
         # Save the model first to the destination directory
         self.it.save(model_path)
 
-<<<<<<< HEAD
         # Compress and archive the model saved in the destination directory
         # Creates a '.zip' file in the same destination directory
-        self.archive_model(model_path, os.path.dirname(model_path))
-
-        # Clean the model folder (Delete all files except the '.zip' file)
-        self.clean_model_folder(model_path)
-=======
         # Make archive for the model
         self.archive(model_path, os.path.dirname(model_path))
 
-        # clean the model folder
+        # Clean the model folder (Delete all files except the '.zip' file)
         self.clean_model_folder(model_path)
 
     def load(self, model_path: str):
@@ -208,5 +196,4 @@
 
         lprint(f"Loading image translator from: {model_path}")
         shutil.unpack_archive(model_path, os.path.dirname(model_path), "zip")
-        self.it = ImageTranslatorBase.load(model_path[:-4])
->>>>>>> 1ed7e623
+        self.it = ImageTranslatorBase.load(model_path[:-4])