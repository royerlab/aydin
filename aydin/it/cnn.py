import random
from os.path import join
from typing import Optional, Union, List, Tuple

import keras.models
import numpy
from tensorflow.python.eager.context import device

from aydin.io.folders import get_temp_folder
from aydin.it.base import ImageTranslatorBase
from aydin.nn.models.jinet import JINetModel
from aydin.nn.models.unet import UNetModel
<<<<<<< HEAD
from aydin.nn.models.utils.image_tile import tile_input_and_target_images
=======
from aydin.nn.models.utils.unet_patch_size import get_ideal_patch_size
>>>>>>> 62db7028
from aydin.nn.util.callbacks import (
    EarlyStopping,
    ReduceLROnPlateau,
    StopCenterGradient2D,
    StopCenterGradient3D,
)
from aydin.nn.util.data_util import random_sample_patches
from aydin.nn.util.validation_generator import train_image_generator
from aydin.regression.nn_utils.callbacks import ModelCheckpoint
from aydin.util.log.log import lsection, lprint
from aydin.util.tf.device import get_best_device_name, available_device_memory


class ImageTranslatorCNN(ImageTranslatorBase):
    """
    Convolutional Neural Network (CNN) based Image Translator<br>
    """

    verbose = 0

    def __init__(
        self,
        training_architecture: str = 'random',
        model_architecture: str = 'jinet',
        batch_size: int = 32,
        nb_unet_levels: int = 3,
        batch_norm: str = "instance",
        activation: str = 'ReLU',
<<<<<<< HEAD
        patch_size: int = None,
=======
        patch_size: Optional[Union[int, List[int]]] = None,
>>>>>>> 62db7028
        total_num_patches: int = None,
        adoption_rate: float = 0.5,
        mask_size: int = 5,
        random_mask_ratio: float = 0.1,
        max_epochs: int = 30,
        patience: int = 4,
        learn_rate: float = 0.01,
        blind_spots: Optional[Union[str, List[Tuple[int]]]] = None,
        tile_min_margin: int = 8,
        tile_max_margin: Optional[int] = None,
        max_memory_usage_ratio: float = 0.9,
        max_tiling_overhead: float = 0.1,
    ):
        """

        Parameters
        ----------
        training_architecture : str
            'shiftconv' or 'checkerbox' or 'random' or 'checkran' architecture
            (advanced)

        model_architecture : str
            'unet' or 'jinet'

        batch_size : int
            Batch size for training

        nb_unet_levels : int
            Number of layers
            (advanced)

        batch_norm
            Type of batch normalization (e.g. batch, instance)
            (advanced)

        activation :
            (advanced)

        patch_size : int
            Size for patch sample e.g. 64 for (64, 64) or (64, 64, 64)
            (advanced)

        total_num_patches
            Total number of patches for training
            (advanced)

        adoption_rate
            Percentage of random patches will be used for training, the rest will be discarded

        mask_size
            Mask shape for masking architecture; int of the same size as the spatial dimension
            (advanced)

        random_mask_ratio
            Probability of masked pixels in random masking approach
            (advanced)

        max_epochs : int
            Maximum number of epochs allowed

        patience : int
            Patience for EarlyStop or ReducedLR to be triggered

        learn_rate : float
            Initial learn rate

        blind_spots : Optional[Union[str,List[Tuple[int]]]]
            List of voxel coordinates (relative to receptive field center) to
            be included in the blind-spot. For example, you can enter:
            '<axis>#<radius>' to extend the blindspot along a given axis by a
            certain radius. For example, for an image of dimension 3, 'x#1'
            extends the blind spot to cover voxels of relative coordinates:
            (0,0,0),(0,1,0), and (0,-1,0). If you want to extend both in x and y,
            enter: 'x#1,y#1' by comma separating between axis. To specify the
            axis you can use integer indices, or 'x', 'y', 'z', and 't'
            (dimension order is tzyx with x being always the last dimension).
            If None is passed then the blindspots are automatically discovered
            from the image content. If 'center' is passed then no additional
            blindspots to the center pixel are considered.  If 'center' is passed
            then only the default single center voxel blind-spot is used.

        tile_min_margin : int
            Minimal width of tile margin in voxels.
            (advanced)

        tile_max_margin : Optional[int]
            Maximal width of tile margin in voxels.
            (advanced)

        max_memory_usage_ratio : float
            Maximum allowed memory load, value must be within [0, 1]. Default is 90%.
            (advanced)

        max_tiling_overhead : float
            Maximum allowed margin overhead during tiling. Default is 10%.
            (advanced)

        """
        super().__init__(
            blind_spots=blind_spots,
            tile_min_margin=tile_min_margin,
            tile_max_margin=tile_max_margin,
            max_memory_usage_ratio=max_memory_usage_ratio,
            max_tiling_overhead=max_tiling_overhead,
        )

        self.model_architecture = model_architecture  # both
        self.batch_size = batch_size  # both
        self.batch_norm = batch_norm  # both
        self.activation_fun = activation  # both
        self.patch_size = patch_size  # both
        self.total_num_patches = total_num_patches  # both
        self.adoption_rate = adoption_rate  # both
        self.max_epochs = max_epochs  # both
        self.patience = patience  # both
        self.learn_rate = learn_rate  # both
        self.model = None  # a CNN model  # both
        self.infmodel = None  # inference model  # both
        self.EStop_patience = self.patience * 2  # both
        self.ReduceLR_patience = self.patience  # both
        self.checkpoint = None  # both
        self.input_dim = None  # both
        self.stop_fitting = False  # both
        self.validation_images = None  # both
        self.validation_markers = None  # both
        self._create_patches_for_validation = (
            False  # if false use pixels for validation  # both
        )

        self.mask_size = mask_size  # unet
        self.random_mask_ratio = random_mask_ratio  # unet
        self.nb_unet_levels = nb_unet_levels  # unet
        self.training_architecture = training_architecture  # unet

        with lsection("CNN image translator"):
            lprint("training architecture: ", self.training_architecture)
            lprint("number of layers: ", self.nb_unet_levels)
            lprint("batch norm: ", self.batch_norm)
            lprint("mask size: ", self.mask_size)
            lprint("max_epochs", self.max_epochs)
            lprint("verbose: ", self.verbose)

    @property
    def model_class(self):
        if self.model_architecture == "jinet":
            return JINetModel
        elif self.model_architecture == "unet":
            return UNetModel
        else:
            raise ValueError("Unknown model architecture")

    def save(self, path: str):
        """
        Saves a 'all-batteries-included' image translation model at a given path (folder).

        Parameters
        ----------
        path : str
            path to save to

        Returns
        -------

        """
        with lsection(f"Saving 'CNN' image translator to {path}"):
            frozen = super().save(path)
            self.save_cnn(path)
        return frozen

    def save_cnn(self, path: str):
        if self.model is not None:
            # serialize model to JSON:
            self.model.save(join(path, "tf_model"))
            self.infmodel.save(join(path, "tf_inf_model"))
        else:
            lprint("There is no model to save yet.")

    def __getstate__(self):
        state = self.__dict__.copy()
        # exclude fields below that should/cannot be saved properly:
        del state['early_stopping']
        del state['reduce_learning_rate']
        del state['checkpoint']
        del state['model']
        del state['loss_history']
        del state['infmodel']
        del state['validation_images']

        return state

    def _load_internals(self, path: str):
        with lsection(f"Loading 'cnn' image translator from {path}"):
            # load JSON and create model:
            self.model = keras.models.load_model(join(path, "tf_model"))
            self.infmodel = keras.models.load_model(join(path, "tf_inf_model"))

    def stop_training(self):
        """Stops currently running training within the instance by turning the flag
        true for early stop callback.

        """
        self.stop_fitting = True

    def _train(
        self,
        input_image,
        target_image,
        train_valid_ratio=0.1,
        callback_period=3,
        jinv=False,
    ):
        with device(get_best_device_name()):
            # Reshape the input image
            input_image = numpy.moveaxis(input_image, 1, input_image.ndim - 1)
            if not self.self_supervised:
                target_image = numpy.moveaxis(target_image, 1, target_image.ndim - 1)

            self.spacetime_ndim = input_image.ndim - 2
            if self.spacetime_ndim not in [2, 3]:
                raise ValueError(
                    "Number of spacetime dimensions have to be either 2 or 3."
                )

            self.input_dim = input_image.shape[1:]

            # Compute patch size from batch size
            if self.patch_size is None:
                self.patch_size = get_ideal_patch_size(
                    self.nb_unet_levels, self.training_architecture
                )

            # Adjust patch_size for given input shape
            if isinstance(self.patch_size, int):
                self.patch_size = [self.patch_size] * self.spacetime_ndim

            # Check patch_size for unet models
            if 'unet' in self.model_architecture:
                patch_size = numpy.array(self.patch_size)
                if (patch_size.max() / (2**self.nb_unet_levels) <= 0).any():
                    raise ValueError(
                        f'Tile size is too small. The largest dimension of tile size has to be >= {2 ** self.nb_unet_levels}.'
                    )
                if (patch_size[-2:] % 2**self.nb_unet_levels != 0).any():
                    raise ValueError(
                        f'Tile sizes on XY plane have to be multiple of 2^{self.nb_unet_levels}'
                    )

            # Check if the smallest dimension of input data >= patch_size
            if min(self.patch_size) > min(self.input_dim[:-1]):
                smallest_dim = min(self.input_dim[:-1])
                self.patch_size[numpy.argsort(self.input_dim[:-1])[0]] = (
                    smallest_dim // 2 * 2
                )

            # TODO: Do we need to have one if statement to automatically convert self.batch_size = 1 for shiftconv?
            if 'shiftconv' in self.training_architecture or (
                self.model_architecture == "jinet" and self.spacetime_ndim == 3
            ):
                self.batch_size = 1
                lprint(
                    'When patch_size is assigned under shiftconv architecture, batch_size is automatically set to 1.'
                )

            # Determine total number of patches
            if self.total_num_patches is None:
                self.total_num_patches = min(
                    input_image.size / numpy.prod(self.patch_size), 10240
                )  # upper limit of num of patches
                self.total_num_patches = (
                    self.total_num_patches
                    - (self.total_num_patches % self.batch_size)
                    + self.batch_size
                )
            else:
                if self.total_num_patches < self.batch_size:
                    raise ValueError(
                        'total_num_patches has to be larger than batch_size.'
                    )
                self.total_num_patches = (
                    self.total_num_patches
                    - (self.total_num_patches % self.batch_size)
                    + self.batch_size
                )

            lprint(f"Available mem: {available_device_memory()}")
            lprint(f"Batch size for training: {self.batch_size}")

            # Decide whether to use validation pixels or patches
            if 1024 > input_image.size / numpy.prod(self.patch_size):
                with lsection(
                    f'Validation data will be created by monitoring {train_valid_ratio} of the pixels in the input data.'
                ):
                    img_train, img_val, val_marker = train_image_generator(
                        input_image, p=train_valid_ratio
                    )
            else:
                with lsection(
                    f'Validation data will be created by monitoring {train_valid_ratio} of the patches/images in the input data.'
                ):
                    self._create_patches_for_validation = True

            tile_input_and_target_images(
                input_image,
                target_image,
                img_train,
                img_val,
                val_marker,
                self.patch_size,
                self.total_num_patches,
                self.adoption_rate,
                self._create_patches_for_validation,
                self.self_supervised,
            )

            # Tile input and target image
            # if self.patch_size is not None:
            #     with lsection('Random patch sampling...'):
            #         lprint(f'Total number of patches: {self.total_num_patches}')
            #         input_patch_idx = random_sample_patches(
            #             input_image,
            #             self.patch_size,
            #             self.total_num_patches,
            #             self.adoption_rate,
            #         )
            #
            #         self.total_num_patches = len(input_patch_idx)
            #
            #         img_train_patch = []
            #
            #         if self._create_patches_for_validation:
            #             for i in input_patch_idx:
            #                 img_train_patch.append(input_image[i])
            #             img_train = numpy.vstack(img_train_patch)
            #         else:
            #             img_val_patch = []
            #             marker_patch = []
            #             for i in input_patch_idx:
            #                 img_train_patch.append(img_train[i])
            #                 img_val_patch.append(img_val[i])
            #                 marker_patch.append(val_marker[i])
            #             img_train = numpy.vstack(img_train_patch)
            #             img_val = numpy.vstack(img_val_patch)
            #             val_marker = numpy.vstack(marker_patch)
            #             self.validation_images = img_val
            #             self.validation_markers = val_marker
            #
            #         if not self.self_supervised:
            #             target_patch = []
            #             for i in input_patch_idx:
            #                 target_patch.append(target_image[i])
            #             target_image = numpy.vstack(target_patch)
            #         else:
            #             target_image = img_train

            # Last check of input size espetially for shiftconv
            if 'shiftconv' == self.training_architecture and self.self_supervised:
                # TODO: Hirofumi what is going on the conditional below <-- check input dim is compatible w/ shiftconv
                if (
                    numpy.mod(
                        img_train.shape[1:][:-1],
                        numpy.repeat(
                            2**self.nb_unet_levels, len(img_train.shape[1:][:-1])
                        ),
                    )
                    != 0
                ).any():
                    raise ValueError(
                        'Each dimension of the input image has to be a multiple of 2^nb_unet_levels for shiftconv.'
                    )
                lprint(
                    'Model will be generated for self-supervised learning with shift convolution scheme.'
                )
                if numpy.diff(img_train.shape[1:][:2]) != 0:
                    raise ValueError(
                        'Make sure the input image shape is cubic as shiftconv mode involves rotation.'
                    )
                if (
                    numpy.mod(
                        img_train.shape[1:][:-1],
                        numpy.repeat(
                            2 ** (self.nb_unet_levels - 1),
                            len(img_train.shape[1:][:-1]),
                        ),
                    )
                    != 0
                ).any():
                    raise ValueError(
                        'Each dimension of the input image has to be a multiple of '
                        '2^(nb_unet_levels-1) as shiftconv mode involvs pixel shift. '
                    )

            shiftconv = (
                'shiftconv' == self.training_architecture and self.self_supervised
            )

            self.model = self.model_class(
                img_train.shape[1:],
                spacetime_ndim=self.spacetime_ndim,
                mini_batch_size=self.batch_size,
                nb_unet_levels=self.nb_unet_levels,
                normalization=self.batch_norm,
                activation=self.activation_fun,
                supervised=not self.self_supervised,
                shiftconv=shiftconv,
                learning_rate=self.learn_rate,
            )

            with lsection('CNN model summary:'):
                lprint(f'Model architecture: {self.model_architecture}')
                lprint(f'Train scheme: {self.training_architecture}')
                if self.model_architecture == 'unet':
                    lprint(f'Number of layers: {self.nb_unet_levels}')
                lprint(
                    f'Number of parameters in the model: {self.model.count_params()}'
                )
                lprint(f'Batch normalization: {self.batch_norm}')
                lprint(f'Training input size: {img_train.shape[1:]}')

            # End of train function and beginning of _train from legacy implementation
            input_image = img_train

            with lsection(
                f"Training image translator from image of shape {input_image.shape} to image of shape {target_image.shape}:"
            ):

                if 'jinet' in self.model_architecture:
                    self.EStop_patience = self.EStop_patience + 10
                    self.ReduceLR_patience = self.ReduceLR_patience + 20

                # Early stopping patience:
                lprint(f"Early stopping patience: {self.EStop_patience}")

                # Effective LR patience:
                lprint(f"Effective LR patience: {self.ReduceLR_patience}")
                lprint(f'Batch size: {self.batch_size}')

                # Here is the list of callbacks:
                callbacks = []

                # Early stopping callback:
                self.early_stopping = EarlyStopping(
                    self, patience=self.EStop_patience, restore_best_weights=True
                )

                # Reduce LR on plateau:
                self.reduce_learning_rate = ReduceLROnPlateau(
                    verbose=1, patience=self.ReduceLR_patience, min_lr=1e-8, min_delta=0
                )
                self.reduce_learning_rate1 = ReduceLROnPlateau(
                    verbose=1,
                    patience=self.ReduceLR_patience,
                    min_lr=self.learn_rate * 0.01,
                    min_delta=0,
                )

                if self.checkpoint is None:
                    self.model_file_path = join(
                        get_temp_folder(),
                        f"aydin_cnn_keras_model_file_{random.randint(0, 1e16)}.hdf5",
                    )
                    lprint(f"Model will be saved at: {self.model_file_path}")
                    self.checkpoint = ModelCheckpoint(
                        self.model_file_path, verbose=1, save_best_only=True
                    )
                    # Add callbacks to the list:
                    callbacks.append(self.checkpoint)
                    callbacks.append(self.early_stopping)
                    callbacks.append(self.reduce_learning_rate)
                    if 'checkran' in self.training_architecture:
                        callbacks.append(self.reduce_learning_rate1)

                    if 'center' in self.blind_spots:
                        self.blind_spots = []

                    center_pixel_coord = (0,) * self.spacetime_ndim
                    if center_pixel_coord in self.blind_spots:
                        self.blind_spots.remove((0,) * self.spacetime_ndim)

                    if self.spacetime_ndim == 2:
                        stop_center_gradient = StopCenterGradient2D(self.blind_spots)
                    elif self.spacetime_ndim == 3:
                        stop_center_gradient = StopCenterGradient3D(self.blind_spots)

                    callbacks = (
                        callbacks + [stop_center_gradient]
                        if 'jinet' in self.model_architecture and self.self_supervised
                        else callbacks
                    )

                # Convert mask_size to tuple
                self.mask_size = (self.mask_size,) * (input_image.ndim - 2)

                lprint("Training now...")
                if 'jinet' in self.model_architecture:
                    self.loss_history = self.model.fit(
                        input_image=input_image,
                        target_image=target_image,
                        max_epochs=self.max_epochs,
                        callbacks=callbacks,
                        verbose=self.verbose,
                        batch_size=self.batch_size,
                        total_num_patches=self.total_num_patches,
                        img_val=self.validation_images,
                        create_patches_for_validation=self._create_patches_for_validation,
                        train_valid_ratio=train_valid_ratio,
                    )
                else:
                    self.loss_history = self.model.fit(
                        input_image=input_image,
                        target_image=target_image,
                        max_epochs=self.max_epochs,
                        callbacks=callbacks,
                        verbose=self.verbose,
                        batch_size=self.batch_size,
                        total_num_patches=self.total_num_patches,
                        img_val=self.validation_images,
                        create_patches_for_validation=self._create_patches_for_validation,
                        train_valid_ratio=train_valid_ratio,
                        val_marker=self.validation_markers,
                        training_architecture=self.training_architecture,
                        random_mask_ratio=self.random_mask_ratio,
                        patch_size=self.patch_size,
                        mask_size=self.mask_size,
                        ReduceLR_patience=self.ReduceLR_patience,
                    )

    def _translate(self, input_image, image_slice=None, whole_image_shape=None):
        with device(get_best_device_name()):
            # Change dimensions to (B, space, C)
            input_image = numpy.moveaxis(input_image, 1, input_image.ndim - 1)

            # Check if padding is needed to have dim size of multiple of 2 in all dimension
            reshaped_for_cube = False
            reshaped_for_model = False
            spatial_shape = numpy.array(input_image.shape[1:-1])
            if abs(numpy.diff(spatial_shape)).min() != 0:
                reshaped_for_cube = True
                input_shape_max = numpy.ones(spatial_shape.shape) * spatial_shape.max()
                pad_square = (input_shape_max - spatial_shape) / 2
                pad_width1 = (
                    [[0, 0]]
                    + [
                        [
                            numpy.ceil(pad_square[i]).astype(int),
                            numpy.floor(pad_square[i]).astype(int),
                        ]
                        for i in range(len(pad_square))
                    ]
                    + [[0, 0]]
                )
                input_image = numpy.pad(input_image, pad_width1, 'edge')
                spatial_shape = numpy.array(input_image.shape[1:-1])

            if not (spatial_shape % 2**self.nb_unet_levels == 0).all():
                reshaped_for_model = True
                pad_width0 = (
                    2**self.nb_unet_levels
                    - (spatial_shape % 2**self.nb_unet_levels)
                    # + pad_square
                ) / 2
                pad_width2 = (
                    [[0, 0]]
                    + [
                        [
                            numpy.ceil(pad_width0[i]).astype(int),
                            numpy.floor(pad_width0[i]).astype(int),
                        ]
                        for i in range(len(pad_width0))
                    ]
                    + [[0, 0]]
                )
                input_image = numpy.pad(input_image, pad_width2, 'edge')

            # Change the batch_size in split layer or input dimensions accordingly
            kwargs_for_infmodel = {
                'spacetime_ndim': self.spacetime_ndim,
                'mini_batch_size': 1,
                'nb_unet_levels': self.nb_unet_levels,
                'normalization': self.batch_norm,
                'activation': self.activation_fun,
                'shiftconv': 'shiftconv' == self.training_architecture,
            }

            if len(input_image.shape[1:-1]) == 2:
                kwargs_for_infmodel['input_layer_size'] = [
                    None,
                    None,
                    input_image.shape[-1],
                ]
            elif len(input_image.shape[1:-1]) == 3:
                kwargs_for_infmodel['input_layer_size'] = [
                    None,
                    None,
                    None,
                    input_image.shape[-1],
                ]

                if self.model_architecture == "unet":
                    kwargs_for_infmodel['original_zdim'] = self.patch_size[0]

            if (
                'random' in self.training_architecture
                or 'check' in self.training_architecture
            ):
                kwargs_for_infmodel['supervised'] = True
            else:
                kwargs_for_infmodel['supervised'] = not self.self_supervised

            if self.infmodel is None:
                self.infmodel = self.model_class(**kwargs_for_infmodel)
            self.infmodel.set_weights(self.model.get_weights())

        try:
            output_image = self.infmodel.predict(
                input_image, batch_size=self.batch_size, verbose=self.verbose
            )
        except Exception:
            output_image = self.infmodel.predict(
                input_image, batch_size=1, verbose=self.verbose
            )

        # TODO: AhmetCan refactor
        if reshaped_for_model:
            if len(spatial_shape) == 2:
                output_image = output_image[
                    :,
                    pad_width2[1][0] : -pad_width2[1][1] or None,
                    pad_width2[2][0] : -pad_width2[2][1] or None,
                    :,
                ]
            else:
                output_image = output_image[
                    :,
                    pad_width2[1][0] : -pad_width2[1][1] or None,
                    pad_width2[2][0] : -pad_width2[2][1] or None,
                    pad_width2[3][0] : -pad_width2[3][1] or None,
                    :,
                ]
        if reshaped_for_cube:
            if len(spatial_shape) == 2:
                output_image = output_image[
                    :,
                    pad_width1[1][0] : -pad_width1[1][1] or None,
                    pad_width1[2][0] : -pad_width1[2][1] or None,
                    :,
                ]
            else:
                output_image = output_image[
                    :,
                    pad_width1[1][0] : -pad_width1[1][1] or None,
                    pad_width1[2][0] : -pad_width1[2][1] or None,
                    pad_width1[3][0] : -pad_width1[3][1] or None,
                    :,
                ]

        output_image = numpy.moveaxis(output_image, output_image.ndim - 1, 1)
        return output_image<|MERGE_RESOLUTION|>--- conflicted
+++ resolved
@@ -10,18 +10,15 @@
 from aydin.it.base import ImageTranslatorBase
 from aydin.nn.models.jinet import JINetModel
 from aydin.nn.models.unet import UNetModel
-<<<<<<< HEAD
 from aydin.nn.models.utils.image_tile import tile_input_and_target_images
-=======
 from aydin.nn.models.utils.unet_patch_size import get_ideal_patch_size
->>>>>>> 62db7028
 from aydin.nn.util.callbacks import (
     EarlyStopping,
     ReduceLROnPlateau,
     StopCenterGradient2D,
     StopCenterGradient3D,
 )
-from aydin.nn.util.data_util import random_sample_patches
+
 from aydin.nn.util.validation_generator import train_image_generator
 from aydin.regression.nn_utils.callbacks import ModelCheckpoint
 from aydin.util.log.log import lsection, lprint
@@ -43,11 +40,7 @@
         nb_unet_levels: int = 3,
         batch_norm: str = "instance",
         activation: str = 'ReLU',
-<<<<<<< HEAD
-        patch_size: int = None,
-=======
         patch_size: Optional[Union[int, List[int]]] = None,
->>>>>>> 62db7028
         total_num_patches: int = None,
         adoption_rate: float = 0.5,
         mask_size: int = 5,
