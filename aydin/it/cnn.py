import random
from os.path import join
from typing import Optional, Union, List, Tuple

import keras.models
import numpy
from tensorflow.python.eager.context import device

from aydin.io.folders import get_temp_folder
from aydin.it.base import ImageTranslatorBase
from aydin.nn.models.jinet import JINetModel
from aydin.nn.models.unet import UNetModel

# from aydin.nn.models.utils.image_tile import tile_input_and_target_images
from aydin.nn.models.utils.image_tile import tile_target_images, tile_input_images
from aydin.nn.util.data_util import random_sample_patches
from aydin.nn.models.utils.unet_patch_size import (
    get_ideal_patch_size,
    post_tiling_patch_size_validation,
)
from aydin.nn.util.callbacks import (
    EarlyStopping,
    ReduceLROnPlateau,
    StopCenterGradient2D,
    StopCenterGradient3D,
)
from aydin.regression.nn_utils.callbacks import ModelCheckpoint
from aydin.util.log.log import lsection, lprint
from aydin.util.tf.device import get_best_device_name


class ImageTranslatorCNN(ImageTranslatorBase):
    """
    Convolutional Neural Network (CNN) based Image Translator<br>
    """

    verbose = 0

    def __init__(
        self,
        training_architecture: str = 'random',
        model_architecture: str = 'jinet',
        batch_size: int = 32,
        nb_unet_levels: int = 3,
        batch_norm: str = "instance",
        activation: str = 'ReLU',
        patch_size: Optional[Union[int, List[int]]] = None,
        total_num_patches: int = None,
        adoption_rate: float = 0.5,
        mask_size: int = 5,
        random_mask_ratio: float = 0.1,
        max_epochs: int = 30,
        patience: int = 4,
        learn_rate: float = 0.01,
        blind_spots: Optional[Union[str, List[Tuple[int]]]] = None,
        tile_min_margin: int = 8,
        tile_max_margin: Optional[int] = None,
        max_memory_usage_ratio: float = 0.9,
        max_tiling_overhead: float = 0.1,
    ):
        """

        Parameters
        ----------
        training_architecture : str
            'shiftconv' or 'checkerbox' or 'random' or 'checkran' architecture
            (advanced)

        model_architecture : str
            'unet' or 'jinet'

        batch_size : int
            Batch size for training

        nb_unet_levels : int
            Number of layers
            (advanced)

        batch_norm
            Type of batch normalization (e.g. batch, instance)
            (advanced)

        activation :
            (advanced)

        patch_size : int
            Size for patch sample e.g. 64 for (64, 64) or (64, 64, 64)
            (advanced)

        total_num_patches
            Total number of patches for training
            (advanced)

        adoption_rate
            Percentage of random patches will be used for training, the rest will be discarded

        mask_size
            Mask shape for masking architecture; int of the same size as the spatial dimension
            (advanced)

        random_mask_ratio
            Probability of masked pixels in random masking approach
            (advanced)

        max_epochs : int
            Maximum number of epochs allowed

        patience : int
            Patience for EarlyStop or ReducedLR to be triggered

        learn_rate : float
            Initial learn rate

        blind_spots : Optional[Union[str,List[Tuple[int]]]]
            List of voxel coordinates (relative to receptive field center) to
            be included in the blind-spot. For example, you can enter:
            '<axis>#<radius>' to extend the blindspot along a given axis by a
            certain radius. For example, for an image of dimension 3, 'x#1'
            extends the blind spot to cover voxels of relative coordinates:
            (0,0,0),(0,1,0), and (0,-1,0). If you want to extend both in x and y,
            enter: 'x#1,y#1' by comma separating between axis. To specify the
            axis you can use integer indices, or 'x', 'y', 'z', and 't'
            (dimension order is tzyx with x being always the last dimension).
            If None is passed then the blindspots are automatically discovered
            from the image content. If 'center' is passed then no additional
            blindspots to the center pixel are considered.  If 'center' is passed
            then only the default single center voxel blind-spot is used.

        tile_min_margin : int
            Minimal width of tile margin in voxels.
            (advanced)

        tile_max_margin : Optional[int]
            Maximal width of tile margin in voxels.
            (advanced)

        max_memory_usage_ratio : float
            Maximum allowed memory load, value must be within [0, 1]. Default is 90%.
            (advanced)

        max_tiling_overhead : float
            Maximum allowed margin overhead during tiling. Default is 10%.
            (advanced)

        """
        super().__init__(
            blind_spots=blind_spots,
            tile_min_margin=tile_min_margin,
            tile_max_margin=tile_max_margin,
            max_memory_usage_ratio=max_memory_usage_ratio,
            max_tiling_overhead=max_tiling_overhead,
        )

        self.model_architecture = model_architecture  # both
        self.batch_size = batch_size  # both
        self.batch_norm = batch_norm  # both
        self.activation_fun = activation  # both
        self.patch_size = patch_size  # both
        self.total_num_patches = total_num_patches  # both
        self.adoption_rate = adoption_rate  # both
        self.max_epochs = max_epochs  # both
        self.patience = patience  # both
        self.learn_rate = learn_rate  # both
        self.model = None  # a CNN model  # both
        self.infmodel = None  # inference model  # both
        self.EStop_patience = self.patience * 2  # both
        self.ReduceLR_patience = self.patience  # both
        self.checkpoint = None  # both
        self.input_dim = None  # both
        self.stop_fitting = False  # both
        self.validation_images = None  # both
        self.validation_markers = None  # both
        self._create_patches_for_validation = (
            False  # if false use pixels for validation  # both
        )

        self.mask_size = mask_size  # unet
        self.random_mask_ratio = random_mask_ratio  # unet
        self.nb_unet_levels = nb_unet_levels  # unet
        self.training_architecture = training_architecture  # unet

        with lsection("CNN image translator"):
            lprint("training architecture: ", self.training_architecture)
            lprint("number of layers: ", self.nb_unet_levels)
            lprint("batch norm: ", self.batch_norm)
            lprint("mask size: ", self.mask_size)
            lprint("max_epochs", self.max_epochs)
            lprint("verbose: ", self.verbose)

    @property
    def model_class(self):
        if self.model_architecture == "jinet":
            return JINetModel
        elif self.model_architecture == "unet":
            return UNetModel
        else:
            raise ValueError("Unknown model architecture")

    def save(self, path: str):
        """
        Saves a 'all-batteries-included' image translation model at a given path (folder).

        Parameters
        ----------
        path : str
            path to save to

        Returns
        -------

        """
        with lsection(f"Saving 'CNN' image translator to {path}"):
            frozen = super().save(path)
            self.save_cnn(path)
        return frozen

    def save_cnn(self, path: str):
        if self.model is not None:
            # serialize model to JSON:
            self.model.save(join(path, "tf_model"))
            self.infmodel.save(join(path, "tf_inf_model"))
        else:
            lprint("There is no model to save yet.")

    def __getstate__(self):
        state = self.__dict__.copy()
        # exclude fields below that should/cannot be saved properly:
        del state['early_stopping']
        del state['reduce_learning_rate']
        del state['checkpoint']
        del state['model']
        del state['loss_history']
        del state['infmodel']
        del state['validation_images']

        return state

    def _load_internals(self, path: str):
        with lsection(f"Loading 'cnn' image translator from {path}"):
            # load JSON and create model:
            self.model = keras.models.load_model(join(path, "tf_model"))
            self.infmodel = keras.models.load_model(join(path, "tf_inf_model"))

<<<<<<< HEAD
    def get_receptive_field_radius(self, nb_unet_levels, shiftconv=False):
        """

        Parameters
        ----------
        nb_unet_levels : int
        shiftconv : bool

        Returns
        -------
        int

        """
        if shiftconv:
            rf = 7 if nb_unet_levels == 0 else 36 * 2 ** (nb_unet_levels - 1) - 6
        else:
            rf = 3 if nb_unet_levels == 0 else 18 * 2 ** (nb_unet_levels - 1) - 4
        return int(rf // 2)

=======
>>>>>>> 035fe0e4
    def stop_training(self):
        """Stops currently running training within the instance by turning the flag
        true for early stop callback.

        """
        self.stop_fitting = True

    def _train(
        self,
        input_image,
        target_image,
        train_valid_ratio=0.1,
        callback_period=3,
        jinv=False,
    ):
        with device(get_best_device_name()):
            # Reshape the input image
            input_image = numpy.moveaxis(input_image, 1, input_image.ndim - 1)
            if not self.self_supervised:
                target_image = numpy.moveaxis(target_image, 1, target_image.ndim - 1)

            self.spacetime_ndim = input_image.ndim - 2
            if self.spacetime_ndim not in [2, 3]:
                raise ValueError(
                    "Number of spacetime dimensions have to be either 2 or 3."
                )

            self.input_dim = input_image.shape[1:]

            # batch_size check conditionals for unet and jinet
            if (
                self.model_architecture == "unet"
                and 'shiftconv' in self.training_architecture
            ):
                self.batch_size = 1
                lprint(
                    'When patch_size is assigned under shiftconv architecture, batch_size is automatically set to 1.'
                )

            if self.model_architecture == "jinet" and self.spacetime_ndim == 3:
                self.batch_size = 1

            lprint(f"Batch size for training: {self.batch_size}")

            # Compute patch size from batch size
            if self.patch_size is None:
                self.patch_size = get_ideal_patch_size(
                    self.nb_unet_levels, self.training_architecture
                )
            else:
                # Check patch_size for unet models with passed patch_size values
                if 'unet' in self.model_architecture:
                    patch_size = numpy.array(self.patch_size)
                    if (patch_size.max() / (2**self.nb_unet_levels) <= 0).any():
                        raise ValueError(
                            f'Tile size is too small. The largest dimension of tile size has to be >= {2 ** self.nb_unet_levels}.'
                        )
                    if (patch_size[-2:] % 2**self.nb_unet_levels != 0).any():
                        raise ValueError(
                            f'Tile sizes on XY plane have to be multiple of 2^{self.nb_unet_levels}'
                        )

            # Adjust patch_size for given input shape
            if isinstance(self.patch_size, int):
                self.patch_size = [self.patch_size] * self.spacetime_ndim

            # Check if the smallest dimension of input data >= patch_size
            if min(self.patch_size) > min(self.input_dim[:-1]):
                smallest_dim = min(self.input_dim[:-1])
                self.patch_size[numpy.argsort(self.input_dim[:-1])[0]] = (
                    smallest_dim // 2 * 2
                )

            # Determine total number of patches
            if self.total_num_patches is None:
                self.total_num_patches = min(
                    input_image.size / numpy.prod(self.patch_size), 10240
                )  # upper limit of num of patches
                self.total_num_patches = (
                    self.total_num_patches
                    - (self.total_num_patches % self.batch_size)
                    + self.batch_size
                )
            else:
                if self.total_num_patches < self.batch_size:
                    raise ValueError(
                        'total_num_patches has to be larger than batch_size.'
                    )
                self.total_num_patches = (
                    self.total_num_patches
                    - (self.total_num_patches % self.batch_size)
                    + self.batch_size
                )

            # Decide whether to use validation pixels or patches
            self._create_patches_for_validation = 1024 <= input_image.size / numpy.prod(
                self.patch_size
            )

            # Tile input and target image
            with lsection('Random patch sampling...'):
                input_patch_idx = random_sample_patches(
                    input_image,
                    self.patch_size,
                    self.total_num_patches,
                    self.adoption_rate,
                )

                self.total_num_patches = len(input_patch_idx)
                lprint(f'Total number of patches: {self.total_num_patches}')

                with lsection('Input image...'):
                    (
                        img_train,
                        self.validation_images,
                        self.validation_markers,
                    ) = tile_input_images(
                        input_image,
                        self._create_patches_for_validation,
                        input_patch_idx,
                        train_valid_ratio,
                    )

<<<<<<< HEAD
                    self.total_num_patches = len(input_patch_idx)

                    img_train_patch = []

                    if self._create_patches_for_validation:
                        for i in input_patch_idx:
                            img_train_patch.append(input_image[i])
                        img_train = numpy.vstack(img_train_patch)
                    else:
                        img_val_patch = []
                        marker_patch = []
                        for i in input_patch_idx:
                            img_train_patch.append(img_train[i])
                            img_val_patch.append(img_val[i])
                            marker_patch.append(val_marker[i])
                        img_train = numpy.vstack(img_train_patch)
                        img_val = numpy.vstack(img_val_patch)
                        val_marker = numpy.vstack(marker_patch)
                        self.validation_images = img_val
                        self.validation_markers = val_marker

                    if not self.self_supervised:
                        target_patch = []
                        for i in input_patch_idx:
                            target_patch.append(target_image[i])
                        target_image = numpy.vstack(target_patch)
                    else:
                        target_image = img_train

            # Last check of input size especially for shiftconv
            if 'shiftconv' == self.training_architecture and self.self_supervised:
                # TODO: Hirofumi what is going on the conditional below <-- check input dim is compatible w/ shiftconv
                if (
                    numpy.mod(
                        img_train.shape[1:][:-1],
                        numpy.repeat(
                            2**self.nb_unet_levels, len(img_train.shape[1:][:-1])
                        ),
                    )
                    != 0
                ).any():
                    raise ValueError(
                        'Each dimension of the input image has to be a multiple of 2^nb_unet_levels for shiftconv.'
                    )
                lprint(
                    'Model will be generated for self-supervised learning with shift convolution scheme.'
                )
                if numpy.diff(img_train.shape[1:][:2]) != 0:
                    raise ValueError(
                        'Make sure the input image shape is cubic as shiftconv mode involves rotation.'
                    )
                if (
                    numpy.mod(
                        img_train.shape[1:][:-1],
                        numpy.repeat(
                            2 ** (self.nb_unet_levels - 1),
                            len(img_train.shape[1:][:-1]),
                        ),
                    )
                    != 0
                ).any():
                    raise ValueError(
                        'Each dimension of the input image has to be a multiple of '
                        '2^(nb_unet_levels-1) as shiftconv mode involvs pixel shift. '
=======
                with lsection('Target image...'):
                    target_image = tile_target_images(
                        img_train, target_image, input_patch_idx, self.self_supervised
>>>>>>> 035fe0e4
                    )

            post_tiling_patch_size_validation(
                img_train,
                self.nb_unet_levels,
                self.training_architecture,
                self.self_supervised,
            )

            unet_only_model_constructor_kwargs = (
                {
                    "mini_batch_size": self.batch_size,
                    "nb_unet_levels": self.nb_unet_levels,
                    "normalization": self.batch_norm,
                    "activation": self.activation_fun,
                    "supervised": not self.self_supervised,
                    "training_architecture": self.training_architecture,
                }
                if self.model_architecture == "unet"
                else {}
            )

            self.model = self.model_class(
                img_train.shape[1:],
                spacetime_ndim=self.spacetime_ndim,
                learning_rate=self.learn_rate,
                **unet_only_model_constructor_kwargs,
            )

            with lsection('CNN model summary:'):
                lprint(f'Model architecture: {self.model_architecture}')
                if self.model_architecture == 'unet':
                    lprint(f'Train scheme: {self.training_architecture}')
                    lprint(f'Number of layers: {self.nb_unet_levels}')
                lprint(
                    f'Number of parameters in the model: {self.model.count_params()}'
                )
                lprint(f'Batch normalization: {self.batch_norm}')
                lprint(f'Training input size: {img_train.shape[1:]}')

            # End of train function and beginning of _train from legacy implementation
            input_image = img_train

            with lsection(
                f"Training image translator from image of shape {input_image.shape} to image of shape {target_image.shape}:"
            ):

                if 'jinet' in self.model_architecture:
                    self.EStop_patience = self.EStop_patience + 10
                    self.ReduceLR_patience = self.ReduceLR_patience + 20

                # Early stopping patience:
                lprint(f"Early stopping patience: {self.EStop_patience}")

                # Effective LR patience:
                lprint(f"Effective LR patience: {self.ReduceLR_patience}")
                lprint(f'Batch size: {self.batch_size}')

                # Here is the list of callbacks:
                callbacks = []

                # Early stopping callback:
                self.early_stopping = EarlyStopping(
                    self, patience=self.EStop_patience, restore_best_weights=True
                )

                # Reduce LR on plateau:
                self.reduce_learning_rate = ReduceLROnPlateau(
                    verbose=1, patience=self.ReduceLR_patience, min_lr=1e-8, min_delta=0
                )
                self.reduce_learning_rate1 = ReduceLROnPlateau(
                    verbose=1,
                    patience=self.ReduceLR_patience,
                    min_lr=self.learn_rate * 0.01,
                    min_delta=0,
                )

                if self.checkpoint is None:
                    self.model_file_path = join(
                        get_temp_folder(),
                        f"aydin_cnn_keras_model_file_{random.randint(0, 1e16)}.hdf5",
                    )
                    lprint(f"Model will be saved at: {self.model_file_path}")
                    self.checkpoint = ModelCheckpoint(
                        self.model_file_path, verbose=1, save_best_only=True
                    )
                    # Add callbacks to the list:
                    callbacks.append(self.checkpoint)
                    callbacks.append(self.early_stopping)
                    callbacks.append(self.reduce_learning_rate)
                    if 'checkran' in self.training_architecture:
                        callbacks.append(self.reduce_learning_rate1)

                    if 'center' in self.blind_spots:
                        self.blind_spots = []

                    center_pixel_coord = (0,) * self.spacetime_ndim
                    if center_pixel_coord in self.blind_spots:
                        self.blind_spots.remove((0,) * self.spacetime_ndim)

                    if self.spacetime_ndim == 2:
                        stop_center_gradient = StopCenterGradient2D(self.blind_spots)
                    elif self.spacetime_ndim == 3:
                        stop_center_gradient = StopCenterGradient3D(self.blind_spots)

                    callbacks = (
                        callbacks + [stop_center_gradient]
                        if 'jinet' in self.model_architecture and self.self_supervised
                        else callbacks
                    )

                lprint("Training now...")
                if 'jinet' in self.model_architecture:
                    self.loss_history = self.model.fit(
                        input_image=input_image,
                        target_image=target_image,
                        max_epochs=self.max_epochs,
                        callbacks=callbacks,
                        verbose=self.verbose,
                        batch_size=self.batch_size,
                        total_num_patches=self.total_num_patches,
                        img_val=self.validation_images,
                        create_patches_for_validation=self._create_patches_for_validation,
                        train_valid_ratio=train_valid_ratio,
                    )
                else:
                    self.loss_history = self.model.fit(
                        input_image=input_image,
                        target_image=target_image,
                        max_epochs=self.max_epochs,
                        callbacks=callbacks,
                        verbose=self.verbose,
                        batch_size=self.batch_size,
                        total_num_patches=self.total_num_patches,
                        img_val=self.validation_images,
                        val_marker=self.validation_markers,
                        create_patches_for_validation=self._create_patches_for_validation,
                        train_valid_ratio=train_valid_ratio,
                        random_mask_ratio=self.random_mask_ratio,
                        patch_size=self.patch_size,
                        mask_size=self.mask_size,
                        ReduceLR_patience=self.ReduceLR_patience,
                    )

    def _translate(self, input_image, image_slice=None, whole_image_shape=None):
        with device(get_best_device_name()):
            # Change dimensions to (B, space, C)
            input_image = numpy.moveaxis(input_image, 1, input_image.ndim - 1)

            # Check if padding is needed to have dim size of multiple of 2 in all dimension
            reshaped_for_cube = False
            reshaped_for_model = False
            spatial_shape = numpy.array(input_image.shape[1:-1])
            if abs(numpy.diff(spatial_shape)).min() != 0:
                reshaped_for_cube = True
                input_shape_max = numpy.ones(spatial_shape.shape) * spatial_shape.max()
                pad_square = (input_shape_max - spatial_shape) / 2
                pad_width1 = (
                    [[0, 0]]
                    + [
                        [
                            numpy.ceil(pad_square[i]).astype(int),
                            numpy.floor(pad_square[i]).astype(int),
                        ]
                        for i in range(len(pad_square))
                    ]
                    + [[0, 0]]
                )
                input_image = numpy.pad(input_image, pad_width1, 'edge')
                spatial_shape = numpy.array(input_image.shape[1:-1])

            if not (spatial_shape % 2**self.nb_unet_levels == 0).all():
                reshaped_for_model = True
                pad_width0 = (
                    2**self.nb_unet_levels
                    - (spatial_shape % 2**self.nb_unet_levels)
                    # + pad_square
                ) / 2
                pad_width2 = (
                    [[0, 0]]
                    + [
                        [
                            numpy.ceil(pad_width0[i]).astype(int),
                            numpy.floor(pad_width0[i]).astype(int),
                        ]
                        for i in range(len(pad_width0))
                    ]
                    + [[0, 0]]
                )
                input_image = numpy.pad(input_image, pad_width2, 'edge')

            # Change the batch_size in split layer or input dimensions accordingly
            kwargs_for_infmodel = {
                'spacetime_ndim': self.spacetime_ndim,
                'mini_batch_size': 1,
                'nb_unet_levels': self.nb_unet_levels,
                'normalization': self.batch_norm,
                'activation': self.activation_fun,
                'training_architecture': self.training_architecture,
            }

            if len(input_image.shape[1:-1]) == 2:
                kwargs_for_infmodel['input_layer_size'] = [
                    None,
                    None,
                    input_image.shape[-1],
                ]
            elif len(input_image.shape[1:-1]) == 3:
                kwargs_for_infmodel['input_layer_size'] = [
                    None,
                    None,
                    None,
                    input_image.shape[-1],
                ]

                if self.model_architecture == "unet":
                    kwargs_for_infmodel['original_zdim'] = self.patch_size[0]

            if (
                'random' in self.training_architecture
                or 'check' in self.training_architecture
            ):
                kwargs_for_infmodel['supervised'] = True
            else:
                kwargs_for_infmodel['supervised'] = not self.self_supervised

            if self.infmodel is None:
                self.infmodel = self.model_class(**kwargs_for_infmodel)
            self.infmodel.set_weights(self.model.get_weights())

        try:
            output_image = self.infmodel.predict(
                input_image, batch_size=self.batch_size, verbose=self.verbose
            )
        except Exception:
            output_image = self.infmodel.predict(
                input_image, batch_size=1, verbose=self.verbose
            )

        # TODO: AhmetCan refactor
        if reshaped_for_model:
            if len(spatial_shape) == 2:
                output_image = output_image[
                    :,
                    pad_width2[1][0] : -pad_width2[1][1] or None,
                    pad_width2[2][0] : -pad_width2[2][1] or None,
                    :,
                ]
            else:
                output_image = output_image[
                    :,
                    pad_width2[1][0] : -pad_width2[1][1] or None,
                    pad_width2[2][0] : -pad_width2[2][1] or None,
                    pad_width2[3][0] : -pad_width2[3][1] or None,
                    :,
                ]
        if reshaped_for_cube:
            if len(spatial_shape) == 2:
                output_image = output_image[
                    :,
                    pad_width1[1][0] : -pad_width1[1][1] or None,
                    pad_width1[2][0] : -pad_width1[2][1] or None,
                    :,
                ]
            else:
                output_image = output_image[
                    :,
                    pad_width1[1][0] : -pad_width1[1][1] or None,
                    pad_width1[2][0] : -pad_width1[2][1] or None,
                    pad_width1[3][0] : -pad_width1[3][1] or None,
                    :,
                ]

        output_image = numpy.moveaxis(output_image, output_image.ndim - 1, 1)
        return output_image<|MERGE_RESOLUTION|>--- conflicted
+++ resolved
@@ -241,28 +241,6 @@
             self.model = keras.models.load_model(join(path, "tf_model"))
             self.infmodel = keras.models.load_model(join(path, "tf_inf_model"))
 
-<<<<<<< HEAD
-    def get_receptive_field_radius(self, nb_unet_levels, shiftconv=False):
-        """
-
-        Parameters
-        ----------
-        nb_unet_levels : int
-        shiftconv : bool
-
-        Returns
-        -------
-        int
-
-        """
-        if shiftconv:
-            rf = 7 if nb_unet_levels == 0 else 36 * 2 ** (nb_unet_levels - 1) - 6
-        else:
-            rf = 3 if nb_unet_levels == 0 else 18 * 2 ** (nb_unet_levels - 1) - 4
-        return int(rf // 2)
-
-=======
->>>>>>> 035fe0e4
     def stop_training(self):
         """Stops currently running training within the instance by turning the flag
         true for early stop callback.
@@ -386,76 +364,9 @@
                         train_valid_ratio,
                     )
 
-<<<<<<< HEAD
-                    self.total_num_patches = len(input_patch_idx)
-
-                    img_train_patch = []
-
-                    if self._create_patches_for_validation:
-                        for i in input_patch_idx:
-                            img_train_patch.append(input_image[i])
-                        img_train = numpy.vstack(img_train_patch)
-                    else:
-                        img_val_patch = []
-                        marker_patch = []
-                        for i in input_patch_idx:
-                            img_train_patch.append(img_train[i])
-                            img_val_patch.append(img_val[i])
-                            marker_patch.append(val_marker[i])
-                        img_train = numpy.vstack(img_train_patch)
-                        img_val = numpy.vstack(img_val_patch)
-                        val_marker = numpy.vstack(marker_patch)
-                        self.validation_images = img_val
-                        self.validation_markers = val_marker
-
-                    if not self.self_supervised:
-                        target_patch = []
-                        for i in input_patch_idx:
-                            target_patch.append(target_image[i])
-                        target_image = numpy.vstack(target_patch)
-                    else:
-                        target_image = img_train
-
-            # Last check of input size especially for shiftconv
-            if 'shiftconv' == self.training_architecture and self.self_supervised:
-                # TODO: Hirofumi what is going on the conditional below <-- check input dim is compatible w/ shiftconv
-                if (
-                    numpy.mod(
-                        img_train.shape[1:][:-1],
-                        numpy.repeat(
-                            2**self.nb_unet_levels, len(img_train.shape[1:][:-1])
-                        ),
-                    )
-                    != 0
-                ).any():
-                    raise ValueError(
-                        'Each dimension of the input image has to be a multiple of 2^nb_unet_levels for shiftconv.'
-                    )
-                lprint(
-                    'Model will be generated for self-supervised learning with shift convolution scheme.'
-                )
-                if numpy.diff(img_train.shape[1:][:2]) != 0:
-                    raise ValueError(
-                        'Make sure the input image shape is cubic as shiftconv mode involves rotation.'
-                    )
-                if (
-                    numpy.mod(
-                        img_train.shape[1:][:-1],
-                        numpy.repeat(
-                            2 ** (self.nb_unet_levels - 1),
-                            len(img_train.shape[1:][:-1]),
-                        ),
-                    )
-                    != 0
-                ).any():
-                    raise ValueError(
-                        'Each dimension of the input image has to be a multiple of '
-                        '2^(nb_unet_levels-1) as shiftconv mode involvs pixel shift. '
-=======
                 with lsection('Target image...'):
                     target_image = tile_target_images(
                         img_train, target_image, input_patch_idx, self.self_supervised
->>>>>>> 035fe0e4
                     )
 
             post_tiling_patch_size_validation(
