from functools import partial
from typing import Sequence, Union, Optional, Tuple

import numpy
from numba import jit
from numpy.fft import fftshift, ifftshift
from numpy.typing import ArrayLike
from scipy.fft import fftn, ifftn

from aydin.it.classic_denoisers import _defaults
from aydin.util.crop.rep_crop import representative_crop
from aydin.util.j_invariance.j_invariance import calibrate_denoiser

__fastmath = {'contract', 'afn', 'reassoc'}
__error_model = 'numpy'


def calibrate_denoise_butterworth(
    image: ArrayLike,
    mode: str = 'full',
    axes: Optional[Tuple[int, ...]] = None,
    max_padding: int = 32,
    min_freq: float = 0.001,
    max_freq: float = 1.0,
    min_order: float = 0.5,
    max_order: float = 6.0,
    crop_size_in_voxels: Optional[int] = _defaults.default_crop_size,
    optimiser: str = _defaults.default_optimiser,
    max_num_evaluations: int = _defaults.default_max_evals_normal,
    display_images: bool = False,
    display_crop: bool = False,
    **other_fixed_parameters,
):
    """
    Calibrates the Butterworth denoiser for the given image and returns the optimal
    parameters obtained using the N2S loss.

    Parameters
    ----------
    image: ArrayLike
        Image to calibrate Sobolev denoiser for.

    mode: str
        Possible modes are: 'isotropic' for isotropic, meaning only one
        frequency cut-off is calibrated for all axes , 'z-yx' (or 'xy-z') for 3D
        stacks where the cut-off frequency for the x and y axes is the same but
        different for the z axis, and 'full' for which all frequency cut-offs are
        different. Use 'z-yx' for axes are ordered as: z, y and then x (default).

    axes: Optional[Tuple[int,...]]
        Axes over which to apply low-pass filtering.
        (advanced)

    max_padding: int
        Maximum amount of padding to be added to avoid edge effects.
        (advanced)

    min_freq: float
        Minimum cutoff frequency to use for calibration. Must be within [0,1],
        typically close to zero.
        (advanced)

    max_freq: float
        Maximum cutoff frequency to use for calibration. Must be within [0,1],
        typically close to one.
        (advanced)

    min_order: float
        Minimal order for the Butterworth filter to use for calibration.
        (advanced)

    max_order: float
        Maximal order for the Butterworth filter to use for calibration.
        (advanced)

    crop_size_in_voxels: int or None for default
        Number of voxels for crop used to calibrate denoiser.
        (advanced)

    optimiser: str
        Optimiser to use for finding the best denoising
        parameters. Can be: 'smart' (default), or 'fast' for a mix of SHGO
        followed by L-BFGS-B.
        (advanced)

    max_num_evaluations: int
        Maximum number of evaluations for finding the optimal parameters.
        (advanced)

    display_images: bool
        When True the denoised images encountered during optimisation are shown.
        (advanced)

    display_crop: bool
        Displays crop, for debugging purposes...
        (advanced)

    other_fixed_parameters: dict
        Any other fixed parameters. (advanced)

    Returns
    -------
    Denoising function, dictionary containing optimal parameters,
    and free memory needed in bytes for computation.
    """

    # Convert image to float if needed:
    image = image.astype(dtype=numpy.float32, copy=False)

    # obtain representative crop, to speed things up...
    crop = representative_crop(
        image, crop_size=crop_size_in_voxels, display_crop=display_crop
    )

    # ranges:
    freq_cutoff_range = (min_freq, max_freq)
    order_range = (min_order, max_order)

    # Combine fixed parameters:
    other_fixed_parameters = other_fixed_parameters | {
        'max_padding': max_padding,
        'axes': axes,
    }

    if mode == 'isotropic':
        # Partial function:
        _denoise_butterworth = partial(
            denoise_butterworth, **(other_fixed_parameters | {'multi_core': False})
        )

        # Parameters to test when calibrating the denoising algorithm
        parameter_ranges = {'freq_cutoff': freq_cutoff_range, 'order': order_range}

    elif (mode == 'xy-z' or mode == 'z-yx') and image.ndim == 3:
        # Partial function with parameter impedance match:
        def _denoise_butterworth(*args, **kwargs):
            freq_cutoff_xy = kwargs.pop('freq_cutoff_xy')
            freq_cutoff_z = kwargs.pop('freq_cutoff_z')

            if mode == 'z-yx':
                _freq_cutoff = (freq_cutoff_z, freq_cutoff_xy, freq_cutoff_xy)
            elif mode == 'xy-z':
                _freq_cutoff = (freq_cutoff_xy, freq_cutoff_xy, freq_cutoff_z)

            return denoise_butterworth(
                *args,
                freq_cutoff=_freq_cutoff,
                **(kwargs | other_fixed_parameters),
            )

        # Parameters to test when calibrating the denoising algorithm
        parameter_ranges = {
            'freq_cutoff_xy': freq_cutoff_range,
            'freq_cutoff_z': freq_cutoff_range,
            'order': order_range,
        }

    elif mode == 'full' or (mode == 'xy-z' or mode == 'z-yx'):
        # Partial function with parameter impedance match:
        def _denoise_butterworth(*args, **kwargs):
            _freq_cutoff = tuple(
                kwargs.pop(f'freq_cutoff_{i}') for i in range(image.ndim)
            )
            return denoise_butterworth(
                *args,
                freq_cutoff=_freq_cutoff,
                **(kwargs | other_fixed_parameters | {'multi_core': False}),
            )

        # Parameters to test when calibrating the denoising algorithm
        parameter_ranges = {
            f'freq_cutoff_{i}': freq_cutoff_range for i in range(image.ndim)
        } | {'order': order_range}

    else:
        raise ValueError(f"Unsupported mode: {mode}")

    # Calibrate denoiser
    best_parameters = (
        calibrate_denoiser(
            crop,
            _denoise_butterworth,
            mode=optimiser,
            denoise_parameters=parameter_ranges,
            max_num_evaluations=max_num_evaluations,
            display_images=display_images,
        )
        | other_fixed_parameters
    )

    if mode == 'full':
        # We need to adjust a bit the type of parameters passed to the denoising function:
        freq_cutoff = tuple(
            best_parameters.pop(f'freq_cutoff_{i}') for i in range(image.ndim)
        )
        best_parameters |= {'freq_cutoff': freq_cutoff}
    elif mode == 'xy-z' or mode == 'z-yx':
        # We need to adjust a bit the type of parameters passed to the denoising function:
        freq_cutoff_xy = best_parameters.pop('freq_cutoff_xy')
        freq_cutoff_z = best_parameters.pop('freq_cutoff_z')

        if mode == 'z-yx':
            freq_cutoff = (freq_cutoff_z, freq_cutoff_xy, freq_cutoff_xy)
        elif mode == 'xy-z':
            freq_cutoff = (freq_cutoff_xy, freq_cutoff_xy, freq_cutoff_z)

        best_parameters |= {'freq_cutoff': freq_cutoff}

    # Memory needed:
    memory_needed = 6 * image.nbytes  # complex numbers and more

    return denoise_butterworth, best_parameters, memory_needed


def denoise_butterworth(
    image,
    axes: Optional[Tuple[int, ...]] = None,
    freq_cutoff: Union[float, Sequence[float]] = 0.5,
    order: float = 1,
    max_padding: int = 32,
    multi_core: bool = True,
):
    """
    Denoises the given image by applying a configurable <a
    href="https://en.wikipedia.org/wiki/Butterworth_filter">Butterworth
    lowpass filter</a>. Remarkably good when your signal
    does not have high-frequencies beyond a certain cutoff frequency.
    This is probably the first algorithm that should be tried of all
    currently available in Aydin. It is actually quite impressive how
    well this performs in practice. If the signal in your images is
    band-limited as is often the case for microscopy images, this
    denoiser will work great.
    \n\n
    Note: We recommend applying a variance stabilisation transform
    to improve results for images with non-Gaussian noise.

    Parameters
    ----------
    image: ArrayLike
        Image to be denoised

    axes: Optional[Tuple[int,...]]
        Axes over which to apply lowpass filtering.

    freq_cutoff: Union[float, Sequence[float]]
        Single or sequence cutoff frequency, must be within [0, 1]

    order: float
        Filter order, typically an integer above 1.

    max_padding: int
        Maximum amount of padding to be added to avoid edge effects.

    multi_core: bool
        By default we use as many cores as possible, in some cases, for small
        (test) images, it might be faster to run on a single core instead of
        starting the whole parallelization machinery.


    Returns
    -------
    Denoised image

    """

    # Convert image to float if needed:
    image = image.astype(dtype=numpy.float32, copy=False)

    # Normalise freq_cutoff argument to tuple:
    if type(freq_cutoff) is not tuple:
        freq_cutoff = tuple((freq_cutoff,) * image.ndim)

    # Number of workers:
    workers = -1 if multi_core else 1

    # Default axes:
    if axes is None:
        axes = tuple(range(image.ndim))

    # Selected axes:
    selected_axes = tuple((a in axes) for a in range(image.ndim))

    # First we need to pad the image.
    # By how much? this depends on how much low filtering we need to do:
    pad_width = tuple(
        ((_apw(fc, max_padding), _apw(fc, max_padding)) if sa else (0, 0))
        for sa, fc in zip(selected_axes, freq_cutoff)
    )

    # pad image:
    image = numpy.pad(image, pad_width=pad_width, mode='reflect')

    # Move to frequency space:
    image_f = fftn(image, workers=workers, axes=axes)

    # Center frequencies:
    image_f = fftshift(image_f, axes=axes)

    # Compute squared distance image:
    f = _compute_distance_image(freq_cutoff, image, selected_axes)

    # Chose filter implementation:
    filter = jit(nopython=True, parallel=multi_core)(_filter)

    # Apply filter:
    image_f = filter(image_f, f, order)

    # Shift back:
    image_f = ifftshift(image_f, axes=axes)

    # Back in real space:
    denoised = numpy.real(ifftn(image_f, workers=workers, axes=axes))

    # Crop to remove padding:
    denoised = denoised[tuple(slice(u, -v) for u, v in pad_width)]

    return denoised


def _compute_distance_image(freq_cutoff, image, selected_axes):
    f = numpy.zeros_like(image, dtype=numpy.float32)
    axis_grid = tuple(
        (numpy.linspace(-1, 1, s) if sa else numpy.zeros((s,)))
        for sa, s in zip(selected_axes, image.shape)
    )
    for fc, x in zip(freq_cutoff, numpy.meshgrid(*axis_grid, indexing='ij')):
        f += (x / fc) ** 2
    return f


def _apw(freq_cutoff, max_padding):
    return min(max_padding, max(1, int(1.0 / (1e-10 + freq_cutoff))))


def _filter(image_f, f, order):
<<<<<<< HEAD
    image_f *= (1 + f ** order) ** (-0.5)
=======
    image_f *= 1 / numpy.sqrt(1 + numpy.sqrt(f) ** (2 * order))
>>>>>>> f9c61a24
    return image_f<|MERGE_RESOLUTION|>--- conflicted
+++ resolved
@@ -333,9 +333,6 @@
 
 
 def _filter(image_f, f, order):
-<<<<<<< HEAD
+    image_f *= 1 / numpy.sqrt(1 + numpy.sqrt(f) ** (2 * order))
     image_f *= (1 + f ** order) ** (-0.5)
-=======
-    image_f *= 1 / numpy.sqrt(1 + numpy.sqrt(f) ** (2 * order))
->>>>>>> f9c61a24
     return image_f