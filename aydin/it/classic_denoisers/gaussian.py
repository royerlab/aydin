--- conflicted
+++ resolved
@@ -11,23 +11,15 @@
 
 
 def calibrate_denoise_gaussian(
-<<<<<<< HEAD
-    image,
+    image: ArrayLike,
     axes: Optional[Tuple[int, ...]] = None,
     min_sigma: float = 0.0,
     max_sigma: float = 2.0,
     max_num_truncate: int = 4,
-    crop_size_in_voxels: Optional[int] = 128000,
-    max_num_evaluations: int = 256,
-    enable_extended_blind_spot: bool = True,
-=======
-    image: ArrayLike,
-    max_sigma: float = 2,
-    max_num_truncate: int = 4,
     crop_size_in_voxels: Optional[int] = _defaults.default_crop_size,
     optimiser: str = _defaults.default_optimiser,
     max_num_evaluations: int = _defaults.default_max_evals_high,
->>>>>>> 0f484cd6
+    enable_extended_blind_spot: bool = True,
     display_images: bool = False,
     display_crop: bool = False,
     **other_fixed_parameters,
@@ -137,12 +129,8 @@
             _denoise_gaussian,
             mode=optimiser,
             denoise_parameters=parameter_ranges,
-<<<<<<< HEAD
+            max_num_evaluations=max_num_evaluations,
             enable_extended_blind_spot=enable_extended_blind_spot,
-            display_images=display_images,
-=======
->>>>>>> 0f484cd6
-            max_num_evaluations=max_num_evaluations,
             display_images=display_images,
         )
         | other_fixed_parameters
