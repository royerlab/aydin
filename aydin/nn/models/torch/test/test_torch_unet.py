# flake8: noqa
import pytest
import torch

<<<<<<< HEAD
from aydin.io.datasets import add_noise, camera, normalise
from aydin.nn.models.torch.torch_unet import UNetModel, n2t_train
from aydin.nn.pytorch.it_ptcnn import to_numpy
=======
from aydin.nn.models.torch.torch_unet import UNetModel
>>>>>>> da21fca6


def test_supervised_2D():
    input_array = torch.zeros((1, 1, 64, 64))
    model2d = UNetModel(
        # (64, 64, 1),
        nb_unet_levels=2,
        supervised=True,
        spacetime_ndim=2,
    )
    result = model2d(input_array)
    assert result.shape == input_array.shape
    assert result.dtype == input_array.dtype


<<<<<<< HEAD
# @pytest.mark.heavy
def test_supervised_2D_n2t():
    visualize = False
    lizard_image = normalise(camera()[:256, :256])
    lizard_image = numpy.expand_dims(lizard_image, axis=0)
    lizard_image = numpy.expand_dims(lizard_image, axis=0)

    noisy_image = add_noise(lizard_image)

    noisy_image = torch.tensor(noisy_image)
    clean_image = torch.tensor(lizard_image)

    model = UNetModel(nb_unet_levels=2, supervised=True, spacetime_ndim=2)

    n2t_train(noisy_image, clean_image, model)

    denoised = model(noisy_image)

    if visualize:
        import napari

        viewer = napari.Viewer()
        viewer.add_image(to_numpy(lizard_image), name="groundtruth")
        viewer.add_image(to_numpy(noisy_image), name="noisy")
        viewer.add_image(to_numpy(denoised), name="denoised")

        napari.run()

    assert denoised.shape == noisy_image.shape
    assert denoised.dtype == noisy_image.dtype


=======
>>>>>>> da21fca6
@pytest.mark.parametrize("nb_unet_levels", [2, 3, 5, 8])
def test_masking_2D(nb_unet_levels):
    input_array = torch.zeros((1, 1, 1024, 1024))
    model2d = UNetModel(
        # (64, 64, 1),
        nb_unet_levels=nb_unet_levels,
        supervised=False,
        spacetime_ndim=2,
    )
    result = model2d(input_array, torch.ones(input_array.shape))
    assert result.shape == input_array.shape
    assert result.dtype == input_array.dtype


def test_supervised_3D():
    input_array = torch.zeros((1, 1, 64, 64, 64))
    model3d = UNetModel(
        # (64, 64, 64, 1),
        nb_unet_levels=2,
        supervised=True,
        spacetime_ndim=3,
    )
    result = model3d(input_array)
    assert result.shape == input_array.shape
    assert result.dtype == input_array.dtype


@pytest.mark.parametrize("nb_unet_levels", [2, 3, 5])
def test_masking_3D(nb_unet_levels):
    input_array = torch.zeros((1, 1, 64, 64, 64))
    model3d = UNetModel(
        # (64, 64, 64, 1),
        nb_unet_levels=nb_unet_levels,
        supervised=False,
        spacetime_ndim=3,
    )
    result = model3d(input_array, torch.ones(input_array.shape))
    assert result.shape == input_array.shape
    assert result.dtype == input_array.dtype


# def test_various_masking_3D():
#     for i in [0, 4]:
#         input_array = torch.zeros((1, 21 + i, 64, 64, 1))
#         print(f'input shape: {input_array.shape}')
#         model3d = UNetModel(
#             input_array.shape[1:],
#             nb_unet_levels=4,
#             supervised=False,
#             spacetime_ndim=3,
#         )
#         result = model3d.predict([input_array, input_array])
#         assert result.shape == input_array.shape
#         assert result.dtype == input_array.dtype
#
#
# def test_thin_masking_3D():
#     for i in range(3):
#         input_array = torch.zeros((1, 2 + i, 64, 64, 1))
#         print(f'input shape: {input_array.shape}')
#         model3d = UNetModel(
#             input_array.shape[1:],
#             nb_unet_levels=4,
#             supervised=False,
#             spacetime_ndim=3,
#         )
#         result = model3d.predict([input_array, input_array])
#         assert result.shape == input_array.shape
#         assert result.dtype == input_array.dtype<|MERGE_RESOLUTION|>--- conflicted
+++ resolved
@@ -2,13 +2,7 @@
 import pytest
 import torch
 
-<<<<<<< HEAD
-from aydin.io.datasets import add_noise, camera, normalise
-from aydin.nn.models.torch.torch_unet import UNetModel, n2t_train
-from aydin.nn.pytorch.it_ptcnn import to_numpy
-=======
 from aydin.nn.models.torch.torch_unet import UNetModel
->>>>>>> da21fca6
 
 
 def test_supervised_2D():
@@ -24,41 +18,6 @@
     assert result.dtype == input_array.dtype
 
 
-<<<<<<< HEAD
-# @pytest.mark.heavy
-def test_supervised_2D_n2t():
-    visualize = False
-    lizard_image = normalise(camera()[:256, :256])
-    lizard_image = numpy.expand_dims(lizard_image, axis=0)
-    lizard_image = numpy.expand_dims(lizard_image, axis=0)
-
-    noisy_image = add_noise(lizard_image)
-
-    noisy_image = torch.tensor(noisy_image)
-    clean_image = torch.tensor(lizard_image)
-
-    model = UNetModel(nb_unet_levels=2, supervised=True, spacetime_ndim=2)
-
-    n2t_train(noisy_image, clean_image, model)
-
-    denoised = model(noisy_image)
-
-    if visualize:
-        import napari
-
-        viewer = napari.Viewer()
-        viewer.add_image(to_numpy(lizard_image), name="groundtruth")
-        viewer.add_image(to_numpy(noisy_image), name="noisy")
-        viewer.add_image(to_numpy(denoised), name="denoised")
-
-        napari.run()
-
-    assert denoised.shape == noisy_image.shape
-    assert denoised.dtype == noisy_image.dtype
-
-
-=======
->>>>>>> da21fca6
 @pytest.mark.parametrize("nb_unet_levels", [2, 3, 5, 8])
 def test_masking_2D(nb_unet_levels):
     input_array = torch.zeros((1, 1, 1024, 1024))
