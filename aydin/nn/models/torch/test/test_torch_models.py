# flake8: noqa
<<<<<<< HEAD
=======

>>>>>>> 035fe0e4
# import math
# from collections import OrderedDict
# from itertools import chain
#
# import napari
import numpy
import pytest
import torch

# from torch.optim.lr_scheduler import ReduceLROnPlateau
from torch.utils.data import DataLoader

from aydin.io.datasets import add_noise, camera, normalise
from aydin.nn.models.torch.torch_unet import UNetModel, n2t_unet_train_loop
from aydin.nn.models.utils.torch_dataset import TorchDataset

# from aydin.nn.pytorch.it_ptcnn import to_numpy
# from aydin.nn.pytorch.optimizers.esadam import ESAdam
# from aydin.util.log.log import lprint


def test_supervised_2D():
    input_array = torch.zeros((1, 1, 64, 64))
    model2d = UNetModel(
        # (64, 64, 1),
        nb_unet_levels=2,
        supervised=True,
        spacetime_ndim=2,
        residual=True,
    )
    result = model2d(input_array)
    assert result.shape == input_array.shape
    assert result.dtype == input_array.dtype


<<<<<<< HEAD
# @pytest.mark.heavy
def test_supervised_2D_n2t():
    clean_image = normalise(camera())
    clean_image = numpy.expand_dims(clean_image, axis=0)
    clean_image = numpy.expand_dims(clean_image, axis=0)
=======
def test_supervised_2D_n2t():
    lizard_image = normalise(camera()[:128, :128])
    lizard_image = numpy.expand_dims(lizard_image, axis=0)
    lizard_image = numpy.expand_dims(lizard_image, axis=0)
>>>>>>> 035fe0e4

    noisy_image = add_noise(clean_image)

    noisy_image = torch.tensor(noisy_image)
    clean_image = torch.tensor(clean_image)

<<<<<<< HEAD
    dataset = TorchDataset(noisy_image, clean_image, 64, self_supervised=False)
=======
    # dataset = TorchDataset(input_image, lizard_image, 64, self_supervised=False)
>>>>>>> 035fe0e4

    # data_loader = DataLoader(
    #     dataset, batch_size=1, shuffle=True, num_workers=0, pin_memory=True
    # )

    model = UNetModel(
        nb_unet_levels=2, supervised=True, spacetime_ndim=2, residual=True
    )

<<<<<<< HEAD
    n2t_unet_train_loop(noisy_image, clean_image, model, data_loader)
    result = model(noisy_image)
=======
    n2t_unet_train_loop(input_image, lizard_image, model)
>>>>>>> 035fe0e4

    assert result.shape == noisy_image.shape
    assert result.dtype == noisy_image.dtype


def test_masking_2D():
    input_array = torch.zeros((1, 1, 64, 64))
    model2d = UNetModel(
        # (64, 64, 1),
        nb_unet_levels=2,
        supervised=False,
        spacetime_ndim=2,
    )
    result = model2d(input_array, torch.ones(input_array.shape))
    assert result.shape == input_array.shape
    assert result.dtype == input_array.dtype


# def test_jinet_2D():
#     input_array = torch.zeros((1, 1, 64, 64))
#     model2d = JINetModel((64, 64, 1), spacetime_ndim=2)
#     result = model2d.predict([input_array])
#     assert result.shape == input_array.shape
#     assert result.dtype == input_array.dtype


def test_supervised_3D():
    input_array = torch.zeros((1, 1, 64, 64, 64))
    model3d = UNetModel(
        # (64, 64, 64, 1),
        nb_unet_levels=2,
        supervised=True,
        spacetime_ndim=3,
    )
    result = model3d(input_array)
    assert result.shape == input_array.shape
    assert result.dtype == input_array.dtype


def test_masking_3D():
    input_array = torch.zeros((1, 1, 64, 64, 64))
    model3d = UNetModel(
        # (64, 64, 64, 1),
        nb_unet_levels=2,
        supervised=False,
        spacetime_ndim=3,
    )
    result = model3d(input_array, torch.ones(input_array.shape))
    assert result.shape == input_array.shape
    assert result.dtype == input_array.dtype


# def test_various_masking_3D():
#     for i in [0, 4]:
#         input_array = torch.zeros((1, 21 + i, 64, 64, 1))
#         print(f'input shape: {input_array.shape}')
#         model3d = UNetModel(
#             input_array.shape[1:],
#             nb_unet_levels=4,
#             supervised=False,
#             spacetime_ndim=3,
#         )
#         result = model3d.predict([input_array, input_array])
#         assert result.shape == input_array.shape
#         assert result.dtype == input_array.dtype
#
#
# def test_thin_masking_3D():
#     for i in range(3):
#         input_array = torch.zeros((1, 2 + i, 64, 64, 1))
#         print(f'input shape: {input_array.shape}')
#         model3d = UNetModel(
#             input_array.shape[1:],
#             nb_unet_levels=4,
#             supervised=False,
#             spacetime_ndim=3,
#         )
#         result = model3d.predict([input_array, input_array])
#         assert result.shape == input_array.shape
#         assert result.dtype == input_array.dtype<|MERGE_RESOLUTION|>--- conflicted
+++ resolved
@@ -1,8 +1,5 @@
 # flake8: noqa
-<<<<<<< HEAD
-=======
 
->>>>>>> 035fe0e4
 # import math
 # from collections import OrderedDict
 # from itertools import chain
@@ -38,29 +35,18 @@
     assert result.dtype == input_array.dtype
 
 
-<<<<<<< HEAD
 # @pytest.mark.heavy
 def test_supervised_2D_n2t():
-    clean_image = normalise(camera())
+    clean_image = normalise(camera()[:128, :128])
     clean_image = numpy.expand_dims(clean_image, axis=0)
     clean_image = numpy.expand_dims(clean_image, axis=0)
-=======
-def test_supervised_2D_n2t():
-    lizard_image = normalise(camera()[:128, :128])
-    lizard_image = numpy.expand_dims(lizard_image, axis=0)
-    lizard_image = numpy.expand_dims(lizard_image, axis=0)
->>>>>>> 035fe0e4
 
     noisy_image = add_noise(clean_image)
 
     noisy_image = torch.tensor(noisy_image)
     clean_image = torch.tensor(clean_image)
 
-<<<<<<< HEAD
-    dataset = TorchDataset(noisy_image, clean_image, 64, self_supervised=False)
-=======
     # dataset = TorchDataset(input_image, lizard_image, 64, self_supervised=False)
->>>>>>> 035fe0e4
 
     # data_loader = DataLoader(
     #     dataset, batch_size=1, shuffle=True, num_workers=0, pin_memory=True
@@ -70,12 +56,8 @@
         nb_unet_levels=2, supervised=True, spacetime_ndim=2, residual=True
     )
 
-<<<<<<< HEAD
-    n2t_unet_train_loop(noisy_image, clean_image, model, data_loader)
+    n2t_unet_train_loop(input_image, lizard_image, model)
     result = model(noisy_image)
-=======
-    n2t_unet_train_loop(input_image, lizard_image, model)
->>>>>>> 035fe0e4
 
     assert result.shape == noisy_image.shape
     assert result.dtype == noisy_image.dtype
