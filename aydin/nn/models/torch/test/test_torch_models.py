--- conflicted
+++ resolved
@@ -1,8 +1,5 @@
 # flake8: noqa
-<<<<<<< HEAD
-=======
 
->>>>>>> cb6df384
 # import math
 # from collections import OrderedDict
 # from itertools import chain
@@ -38,27 +35,16 @@
     assert result.dtype == input_array.dtype
 
 
-<<<<<<< HEAD
-# @pytest.mark.heavy
 def test_supervised_2D_n2t():
-    clean_image = normalise(camera())
+    clean_image = normalise(camera()[:128, :128])
     clean_image = numpy.expand_dims(clean_image, axis=0)
     clean_image = numpy.expand_dims(clean_image, axis=0)
-=======
-def test_supervised_2D_n2t():
-    lizard_image = normalise(camera()[:128, :128])
-    lizard_image = numpy.expand_dims(lizard_image, axis=0)
-    lizard_image = numpy.expand_dims(lizard_image, axis=0)
->>>>>>> cb6df384
 
     noisy_image = add_noise(clean_image)
 
     noisy_image = torch.tensor(noisy_image)
     clean_image = torch.tensor(clean_image)
 
-<<<<<<< HEAD
-    dataset = TorchDataset(noisy_image, clean_image, 64, self_supervised=False)
-=======
     # learning_rate = 0.01
     # training_noise = 0.001
     # l2_weight_regularisation = 1e-9
@@ -69,8 +55,7 @@
     # reload_best_model_period = 1024
     # best_val_loss_value = math.inf
 
-    # dataset = TorchDataset(input_image, lizard_image, 64, self_supervised=False)
->>>>>>> cb6df384
+    # dataset = TorchDataset(input_image, clean_image, 64, self_supervised=False)
 
     # data_loader = DataLoader(
     #     dataset, batch_size=1, shuffle=True, num_workers=0, pin_memory=True
@@ -80,12 +65,8 @@
         nb_unet_levels=2, supervised=True, spacetime_ndim=2, residual=True
     )
 
-<<<<<<< HEAD
-    n2t_unet_train_loop(noisy_image, clean_image, model, data_loader)
+    n2t_unet_train_loop(noisy_image, clean_image, model)
     result = model(noisy_image)
-=======
-    n2t_unet_train_loop(input_image, lizard_image, model)
->>>>>>> cb6df384
 
     assert result.shape == noisy_image.shape
     assert result.dtype == noisy_image.dtype
