import math
from collections import OrderedDict
from itertools import chain

import torch
from torch import nn
from torch.optim.lr_scheduler import ReduceLROnPlateau
from torch.utils.tensorboard import SummaryWriter

<<<<<<< HEAD
from aydin.nn.layers.conv_with_batch_norm import ConvWithNorm
=======
from aydin.nn.layers.custom_conv import double_conv_block
>>>>>>> a4454b87
from aydin.nn.layers.pooling_down import PoolingDown
from aydin.nn.pytorch.optimizers.esadam import ESAdam
from aydin.util.log.log import lprint


class UNetModel(nn.Module):
    def __init__(
        self,
        spacetime_ndim,
        nb_unet_levels: int = 4,
        nb_filters: int = 8,
        learning_rate=0.01,
        supervised: bool = False,
        pooling_mode: str = 'max',
    ):
        super(UNetModel, self).__init__()

        self.spacetime_ndim = spacetime_ndim
        self.nb_unet_levels = nb_unet_levels
        self.nb_filters = nb_filters
        self.learning_rate = learning_rate
        self.supervised = supervised
<<<<<<< HEAD
        self.residual = residual

        self.conv_with_batch_norms_first_conv_for_first_level = ConvWithNorm(
            1, self.nb_filters, spacetime_ndim
        )

        self.conv_with_batch_norms_first_half = []
        for layer_index in range(self.nb_unet_levels):
            if (
                layer_index == 0
            ):  # Handle special case input dimensions for the first layer
                self.conv_with_batch_norms_first_half.append(
                    ConvWithNorm(self.nb_filters, self.nb_filters, spacetime_ndim)
                )
            else:
                self.conv_with_batch_norms_first_half.append(
                    ConvWithNorm(
                        self.nb_filters * layer_index,
                        self.nb_filters * (layer_index + 1),
                        spacetime_ndim,
                    )
                )
=======
        self.pooling_down = PoolingDown(spacetime_ndim, pooling_mode)
        self.upsampling = nn.Upsample(scale_factor=2, mode='nearest')
>>>>>>> a4454b87

        self.double_conv_blocks_encoder = self._encoder_convolutions()

<<<<<<< HEAD
        self.unet_bottom_conv_with_batch_norm = ConvWithNorm(
            self.conv_with_batch_norms_first_half[-1].out_channels,
=======
        self.unet_bottom_conv_out_channels = self.nb_filters * (
            2 ** (self.nb_unet_levels - 1)
        )
        self.unet_bottom_conv_block = double_conv_block(
            self.unet_bottom_conv_out_channels,
            self.unet_bottom_conv_out_channels * 2,
>>>>>>> a4454b87
            self.unet_bottom_conv_out_channels,
            spacetime_ndim,
        )

<<<<<<< HEAD
        self.conv_with_batch_norms_second_half = []
        for layer_index in range(self.nb_unet_levels):
            # if (
            #     layer_index == 0
            # ):  # Handle special case input dimensions for the first layer
            #     self.conv_with_batch_norms_second_half.append(
            #         ConvWithNorm(
            #             self.unet_bottom_conv_out_channels,
            #             self.nb_filters
            #             * max((self.nb_unet_levels - layer_index - 2), 1),
            #             spacetime_ndim,
            #         )
            #     )
            # else:
            #     self.conv_with_batch_norms_second_half.append(
            #         ConvWithNorm(
            #             self.nb_filters
            #             * max((self.nb_unet_levels - layer_index - 1 - 2), 1),
            #             self.nb_filters
            #             * max((self.nb_unet_levels - layer_index - 2), 1),
            #             spacetime_ndim,
            #         )
            #     )
            if layer_index == self.nb_unet_levels - 1:
                _nb_filters_in = self.nb_filters if self.residual else self.nb_filters + 1
            else:
                _nb_filters_in = self.nb_filters * (
                    self.nb_unet_levels - layer_index - 1 if self.residual else self.nb_unet_levels - layer_index
                )

            consecutive_convs = nn.Sequential(
                ConvWithNorm(
                    _nb_filters_in,
                    self.nb_filters,
                    spacetime_ndim,
                ),
                ConvWithNorm(
                    self.nb_filters,
                    self.nb_filters,
                    spacetime_ndim,
                    normalization='batch',
                )
            )
            self.conv_with_batch_norms_second_half.append(consecutive_convs)

        self.pooling_down = PoolingDown(spacetime_ndim, pooling_mode)
        self.upsampling = nn.Upsample(scale_factor=2, mode='nearest')
=======
        self.double_conv_blocks_decoder = self._decoder_convolutions()
>>>>>>> a4454b87

        if spacetime_ndim == 2:
            self.final_conv = nn.Conv2d(self.nb_filters, 1, 1)
        else:
            self.final_conv = nn.Conv3d(self.nb_filters, 1, 1)

    def forward(self, x, input_msk=None):
        """
        UNet forward method.

        Parameters
        ----------
        x
        input_msk : numpy.ArrayLike
            A mask per image must be passed with self-supervised training.

        Returns
        -------

        """
<<<<<<< HEAD
        print(x.shape)
        skip_layer = [x]

        x = self.conv_with_batch_norms_first_conv_for_first_level(x)
        print(x.shape)
        for layer_index in range(self.nb_unet_levels):

            x = self.conv_with_batch_norms_first_half[layer_index](x)
            print(x.shape)

            x = self.pooling_down(x)

            if layer_index != self.nb_unet_levels - 1:
                # print(f"skip layer added: x -> {x.shape}")
                skip_layer.append(x)

            # print("down")

        print("before bottom")
        print(x.shape)
        x = self.unet_bottom_conv_with_batch_norm(x)
        print("after bottom")
        print(x.shape)
=======
        skip_layer = []

        # Encoder
        for layer_index in range(self.nb_unet_levels):
            x = self.double_conv_blocks_encoder[layer_index](x)
            skip_layer.append(x)
            x = self.pooling_down(x)

        # Bottom
        x = self.unet_bottom_conv_block(x)
>>>>>>> a4454b87

        # Decoder
        for layer_index in range(self.nb_unet_levels):
            x = self.upsampling(x)
            x = torch.cat([x, skip_layer.pop()], dim=1)
            x = self.double_conv_blocks_decoder[layer_index](x)

<<<<<<< HEAD
            # x = torch.add(x, skip_layer.pop())
            if self.residual:
                skipo = skip_layer.pop()
                print(x.shape, skipo.shape)
                x = torch.add(x, skipo)
                print(x.shape)
            else:
                skipo = skip_layer.pop()
                print(x.shape, skipo.shape)
                x = torch.cat([x, skipo], dim=1)
                print(x.shape)

            x = self.conv_with_batch_norms_second_half[layer_index](x)
            print(x.shape)

            # print("up")

        print(x.shape)
        x = self.conv(x)
        print(x.shape)
=======
        # Final convolution
        x = self.final_conv(x)
>>>>>>> a4454b87

        # Masking for self-supervised training
        if not self.supervised:
            if input_msk is not None:
                x *= input_msk
            else:
                raise ValueError(
                    "input_msk cannot be None for self-supervised training"
                )

        return x

    def _encoder_convolutions(self):
        convolution = []
        for layer_index in range(self.nb_unet_levels):
            if layer_index == 0:
                nb_filters_in = 1
                nb_filters_inner = self.nb_filters
                nb_filters_out = self.nb_filters
            else:
                nb_filters_in = self.nb_filters * (2 ** (layer_index - 1))
                nb_filters_inner = self.nb_filters * (2**layer_index)
                nb_filters_out = self.nb_filters * (2**layer_index)

            convolution.append(
                double_conv_block(
                    nb_filters_in,
                    nb_filters_inner,
                    nb_filters_out,
                    self.spacetime_ndim,
                )
            )

        return convolution

    def _decoder_convolutions(self):
        convolutions = []
        for layer_index in range(self.nb_unet_levels):
            if layer_index == self.nb_unet_levels - 1:
                nb_filters_in = self.nb_filters * 2
                nb_filters_inner = nb_filters_out = self.nb_filters
            else:
                nb_filters_in = self.nb_filters * (
                    2 ** (self.nb_unet_levels - layer_index)
                )
                nb_filters_inner = nb_filters_in // 2
                nb_filters_out = nb_filters_in // 4

            convolutions.append(
                double_conv_block(
                    nb_filters_in,
                    nb_filters_inner,
                    nb_filters_out,
                    spacetime_ndim=self.spacetime_ndim,
                    normalizations=(None, "batch"),
                )
            )

        return convolutions


def n2t_unet_train_loop(
    input_images,
    target_images,
    model: UNetModel,
    nb_epochs: int = 1024,
    learning_rate=0.01,
    training_noise=0.001,
    l2_weight_regularization=1e-9,
    patience=128,
    patience_epsilon=0.0,
    reduce_lr_factor=0.5,
    reload_best_model_period=1024,
    best_val_loss_value=None,
):
    writer = SummaryWriter()

    reduce_lr_patience = patience // 2

    if best_val_loss_value is None:
        best_val_loss_value = math.inf

    optimizer = ESAdam(
        chain(model.parameters()),
        lr=learning_rate,
        start_noise_level=training_noise,
        weight_decay=l2_weight_regularization,
    )

    scheduler = ReduceLROnPlateau(
        optimizer,
        'min',
        factor=reduce_lr_factor,
        verbose=True,
        patience=reduce_lr_patience,
    )

    def loss_function(u, v):
        return torch.abs(u - v)

    for epoch in range(nb_epochs):
        train_loss_value = 0
        val_loss_value = 0
        iteration = 0
        for i, (input_image, target_image) in enumerate(
            zip([input_images], [target_images])
        ):
            lprint(f"index: {i}, shape:{input_image.shape}")

            # Clear gradients w.r.t. parameters
            optimizer.zero_grad()

            # Forward pass:
            model.train()

            translated_image = model(input_image)

            # translation loss (per voxel):
            translation_loss = loss_function(translated_image, target_image)

            # loss value (for all voxels):
            translation_loss_value = translation_loss.mean()

            # backpropagation:
            translation_loss_value.backward()

            # Updating parameters
            optimizer.step()

            # update training loss_deconvolution for whole image:
            train_loss_value += translation_loss_value.item()
            iteration += 1

            # Validation:
            with torch.no_grad():
                # Forward pass:
                model.eval()

                translated_image = model(input_image)

                # translation loss (per voxel):
                translation_loss = loss_function(translated_image, target_image)

                # loss values:
                translation_loss_value = translation_loss.mean().cpu().item()

                # update validation loss_deconvolution for whole image:
                val_loss_value += translation_loss_value
                iteration += 1

        train_loss_value /= iteration
        lprint(f"Training loss value: {train_loss_value}")

        val_loss_value /= iteration
        lprint(f"Validation loss value: {val_loss_value}")

        writer.add_scalar("Loss/train", train_loss_value, epoch)
        writer.add_scalar("Loss/valid", val_loss_value, epoch)

        # Learning rate schedule:
        scheduler.step(val_loss_value)

        if val_loss_value < best_val_loss_value:
            lprint("## New best val loss!")
            if val_loss_value < best_val_loss_value - patience_epsilon:
                lprint("## Good enough to reset patience!")
                patience_counter = 0

            # Update best val loss value:
            best_val_loss_value = val_loss_value

            # Save model:
            best_model_state_dict = OrderedDict(
                {k: v.to('cpu') for k, v in model.state_dict().items()}
            )

        else:
            if epoch % max(1, reload_best_model_period) == 0 and best_model_state_dict:
                lprint("Reloading best models to date!")
                model.load_state_dict(best_model_state_dict)

            if patience_counter > patience:
                lprint("Early stopping!")
                break

            # No improvement:
            lprint(
                f"No improvement of validation losses, patience = {patience_counter}/{patience} "
            )
            patience_counter += 1

        lprint(f"## Best val loss: {best_val_loss_value}")

        # if epoch % 512 == 0:
        #     print(epoch)
        #     result = model(input_image)
        #
        #     with napari.gui_qt():
        #         viewer = napari.Viewer()
        #
        #         viewer.add_image(to_numpy(lizard_image), name='groundtruth')
        #         viewer.add_image(to_numpy(result), name=f'result-{epoch}')
        #         viewer.add_image(to_numpy(input_image), name='input')
        #
        #         viewer.grid.enabled = True

    writer.flush()
    writer.close()<|MERGE_RESOLUTION|>--- conflicted
+++ resolved
@@ -7,11 +7,7 @@
 from torch.optim.lr_scheduler import ReduceLROnPlateau
 from torch.utils.tensorboard import SummaryWriter
 
-<<<<<<< HEAD
-from aydin.nn.layers.conv_with_batch_norm import ConvWithNorm
-=======
 from aydin.nn.layers.custom_conv import double_conv_block
->>>>>>> a4454b87
 from aydin.nn.layers.pooling_down import PoolingDown
 from aydin.nn.pytorch.optimizers.esadam import ESAdam
 from aydin.util.log.log import lprint
@@ -34,102 +30,22 @@
         self.nb_filters = nb_filters
         self.learning_rate = learning_rate
         self.supervised = supervised
-<<<<<<< HEAD
-        self.residual = residual
-
-        self.conv_with_batch_norms_first_conv_for_first_level = ConvWithNorm(
-            1, self.nb_filters, spacetime_ndim
-        )
-
-        self.conv_with_batch_norms_first_half = []
-        for layer_index in range(self.nb_unet_levels):
-            if (
-                layer_index == 0
-            ):  # Handle special case input dimensions for the first layer
-                self.conv_with_batch_norms_first_half.append(
-                    ConvWithNorm(self.nb_filters, self.nb_filters, spacetime_ndim)
-                )
-            else:
-                self.conv_with_batch_norms_first_half.append(
-                    ConvWithNorm(
-                        self.nb_filters * layer_index,
-                        self.nb_filters * (layer_index + 1),
-                        spacetime_ndim,
-                    )
-                )
-=======
         self.pooling_down = PoolingDown(spacetime_ndim, pooling_mode)
         self.upsampling = nn.Upsample(scale_factor=2, mode='nearest')
->>>>>>> a4454b87
 
         self.double_conv_blocks_encoder = self._encoder_convolutions()
 
-<<<<<<< HEAD
-        self.unet_bottom_conv_with_batch_norm = ConvWithNorm(
-            self.conv_with_batch_norms_first_half[-1].out_channels,
-=======
         self.unet_bottom_conv_out_channels = self.nb_filters * (
             2 ** (self.nb_unet_levels - 1)
         )
         self.unet_bottom_conv_block = double_conv_block(
             self.unet_bottom_conv_out_channels,
             self.unet_bottom_conv_out_channels * 2,
->>>>>>> a4454b87
             self.unet_bottom_conv_out_channels,
             spacetime_ndim,
         )
 
-<<<<<<< HEAD
-        self.conv_with_batch_norms_second_half = []
-        for layer_index in range(self.nb_unet_levels):
-            # if (
-            #     layer_index == 0
-            # ):  # Handle special case input dimensions for the first layer
-            #     self.conv_with_batch_norms_second_half.append(
-            #         ConvWithNorm(
-            #             self.unet_bottom_conv_out_channels,
-            #             self.nb_filters
-            #             * max((self.nb_unet_levels - layer_index - 2), 1),
-            #             spacetime_ndim,
-            #         )
-            #     )
-            # else:
-            #     self.conv_with_batch_norms_second_half.append(
-            #         ConvWithNorm(
-            #             self.nb_filters
-            #             * max((self.nb_unet_levels - layer_index - 1 - 2), 1),
-            #             self.nb_filters
-            #             * max((self.nb_unet_levels - layer_index - 2), 1),
-            #             spacetime_ndim,
-            #         )
-            #     )
-            if layer_index == self.nb_unet_levels - 1:
-                _nb_filters_in = self.nb_filters if self.residual else self.nb_filters + 1
-            else:
-                _nb_filters_in = self.nb_filters * (
-                    self.nb_unet_levels - layer_index - 1 if self.residual else self.nb_unet_levels - layer_index
-                )
-
-            consecutive_convs = nn.Sequential(
-                ConvWithNorm(
-                    _nb_filters_in,
-                    self.nb_filters,
-                    spacetime_ndim,
-                ),
-                ConvWithNorm(
-                    self.nb_filters,
-                    self.nb_filters,
-                    spacetime_ndim,
-                    normalization='batch',
-                )
-            )
-            self.conv_with_batch_norms_second_half.append(consecutive_convs)
-
-        self.pooling_down = PoolingDown(spacetime_ndim, pooling_mode)
-        self.upsampling = nn.Upsample(scale_factor=2, mode='nearest')
-=======
         self.double_conv_blocks_decoder = self._decoder_convolutions()
->>>>>>> a4454b87
 
         if spacetime_ndim == 2:
             self.final_conv = nn.Conv2d(self.nb_filters, 1, 1)
@@ -150,31 +66,6 @@
         -------
 
         """
-<<<<<<< HEAD
-        print(x.shape)
-        skip_layer = [x]
-
-        x = self.conv_with_batch_norms_first_conv_for_first_level(x)
-        print(x.shape)
-        for layer_index in range(self.nb_unet_levels):
-
-            x = self.conv_with_batch_norms_first_half[layer_index](x)
-            print(x.shape)
-
-            x = self.pooling_down(x)
-
-            if layer_index != self.nb_unet_levels - 1:
-                # print(f"skip layer added: x -> {x.shape}")
-                skip_layer.append(x)
-
-            # print("down")
-
-        print("before bottom")
-        print(x.shape)
-        x = self.unet_bottom_conv_with_batch_norm(x)
-        print("after bottom")
-        print(x.shape)
-=======
         skip_layer = []
 
         # Encoder
@@ -185,7 +76,6 @@
 
         # Bottom
         x = self.unet_bottom_conv_block(x)
->>>>>>> a4454b87
 
         # Decoder
         for layer_index in range(self.nb_unet_levels):
@@ -193,31 +83,8 @@
             x = torch.cat([x, skip_layer.pop()], dim=1)
             x = self.double_conv_blocks_decoder[layer_index](x)
 
-<<<<<<< HEAD
-            # x = torch.add(x, skip_layer.pop())
-            if self.residual:
-                skipo = skip_layer.pop()
-                print(x.shape, skipo.shape)
-                x = torch.add(x, skipo)
-                print(x.shape)
-            else:
-                skipo = skip_layer.pop()
-                print(x.shape, skipo.shape)
-                x = torch.cat([x, skipo], dim=1)
-                print(x.shape)
-
-            x = self.conv_with_batch_norms_second_half[layer_index](x)
-            print(x.shape)
-
-            # print("up")
-
-        print(x.shape)
-        x = self.conv(x)
-        print(x.shape)
-=======
         # Final convolution
         x = self.final_conv(x)
->>>>>>> a4454b87
 
         # Masking for self-supervised training
         if not self.supervised:
