import math
from collections import OrderedDict
from itertools import chain

import torch
from torch import nn
from torch.optim.lr_scheduler import ReduceLROnPlateau
from torch.utils.tensorboard import SummaryWriter

from aydin.nn.layers.custom_conv import double_conv_block
from aydin.nn.layers.pooling_down import PoolingDown
from aydin.nn.pytorch.optimizers.esadam import ESAdam
from aydin.util.log.log import lprint


class UNetModel(nn.Module):
    def __init__(
        self,
        spacetime_ndim,
        nb_unet_levels: int = 4,
        nb_filters: int = 8,
        learning_rate=0.01,
        supervised: bool = False,
        pooling_mode: str = 'max',
    ):
        super(UNetModel, self).__init__()

        self.spacetime_ndim = spacetime_ndim
        self.nb_unet_levels = nb_unet_levels
        self.nb_filters = nb_filters
        self.learning_rate = learning_rate
        self.supervised = supervised
        self.pooling_down = PoolingDown(spacetime_ndim, pooling_mode)
        self.upsampling = nn.Upsample(scale_factor=2, mode='nearest')

        self.double_conv_blocks_encoder = self._encoder_convolutions()

        self.unet_bottom_conv_out_channels = self.nb_filters * (
            2 ** (self.nb_unet_levels - 1)
        )
        self.unet_bottom_conv_block = double_conv_block(
            self.unet_bottom_conv_out_channels,
            self.unet_bottom_conv_out_channels * 2,
            self.unet_bottom_conv_out_channels,
            spacetime_ndim,
        )

<<<<<<< HEAD
        self.conv_with_batch_norms_second_half = []
        for layer_index in range(self.nb_unet_levels):
            if layer_index == 0:
                # Handle special case input dimensions for the first layer
                input_channels = self.unet_bottom_conv_out_channels
            else:
                input_channels = self.nb_filters * max(
                    (self.nb_unet_levels - layer_index - 1 - 2), 1
                )

            self.conv_with_batch_norms_second_half.append(
                ConvWithBatchNorm(
                    input_channels,
                    self.nb_filters * max((self.nb_unet_levels - layer_index - 2), 1),
                    spacetime_ndim,
                )
            )

        self.pooling_down = PoolingDown(spacetime_ndim, pooling_mode)
        self.upsampling = nn.Upsample(scale_factor=2, mode='nearest')

        self.conv = nn.Conv2d(8, 1, 1) if spacetime_ndim == 2 else nn.Conv3d(8, 1, 1)
=======
        self.double_conv_blocks_decoder = self._decoder_convolutions()

        if spacetime_ndim == 2:
            self.final_conv = nn.Conv2d(self.nb_filters, 1, 1)
        else:
            self.final_conv = nn.Conv3d(self.nb_filters, 1, 1)
>>>>>>> af0756b0

    def forward(self, x, input_msk=None):
        """
        UNet forward method.

        Parameters
        ----------
        x
        input_msk : numpy.ArrayLike
            A mask per image must be passed with self-supervised training.

        Returns
        -------

        """
        skip_layer = []

        # Encoder
        for layer_index in range(self.nb_unet_levels):
            x = self.double_conv_blocks_encoder[layer_index](x)
            skip_layer.append(x)
            x = self.pooling_down(x)

        # Bottom
        x = self.unet_bottom_conv_block(x)

        # Decoder
        for layer_index in range(self.nb_unet_levels):
            x = self.upsampling(x)
            x = torch.cat([x, skip_layer.pop()], dim=1)
            x = self.double_conv_blocks_decoder[layer_index](x)

        # Final convolution
        x = self.final_conv(x)

        # Masking for self-supervised training
        if not self.supervised:
            if input_msk is not None:
                x *= input_msk
            else:
                raise ValueError(
                    "input_msk cannot be None for self-supervised training"
                )

        return x

    def _encoder_convolutions(self):
        convolution = []
        for layer_index in range(self.nb_unet_levels):
            if layer_index == 0:
                nb_filters_in = 1
                nb_filters_inner = self.nb_filters
                nb_filters_out = self.nb_filters
            else:
                nb_filters_in = self.nb_filters * (2 ** (layer_index - 1))
                nb_filters_inner = self.nb_filters * (2**layer_index)
                nb_filters_out = self.nb_filters * (2**layer_index)

            convolution.append(
                double_conv_block(
                    nb_filters_in,
                    nb_filters_inner,
                    nb_filters_out,
                    self.spacetime_ndim,
                )
            )

        return convolution

    def _decoder_convolutions(self):
        convolutions = []
        for layer_index in range(self.nb_unet_levels):
            if layer_index == self.nb_unet_levels - 1:
                nb_filters_in = self.nb_filters * 2
                nb_filters_inner = nb_filters_out = self.nb_filters
            else:
                nb_filters_in = self.nb_filters * (
                    2 ** (self.nb_unet_levels - layer_index)
                )
                nb_filters_inner = nb_filters_in // 2
                nb_filters_out = nb_filters_in // 4

            convolutions.append(
                double_conv_block(
                    nb_filters_in,
                    nb_filters_inner,
                    nb_filters_out,
                    spacetime_ndim=self.spacetime_ndim,
                    normalizations=(None, "batch"),
                )
            )

        return convolutions


def n2s_train(
    input_images,
    model: UNetModel,
    nb_epochs: int = 1024,
    learning_rate: float = 0.01,
    training_noise: float = 0.001,
    l2_weight_regularization=1e-9,
    patience=128,
    patience_epsilon=0.0,
    reduce_lr_factor=0.5,
    reload_best_model_period=1024,
    best_val_loss_value=None,
):
    """
    Noise2Self training method.

    Parameters
    ----------
    input_images
    model : UNetModel
    nb_epochs : int
    learning_rate : float
    training_noise : float
    l2_weight_regularization
    patience
    patience_epsilon
    reduce_lr_factor
    reload_best_model_period
    best_val_loss_value

    """
    writer = SummaryWriter()

    if best_val_loss_value is None:
        best_val_loss_value = math.inf

    optimizer = ESAdam(
        chain(model.parameters()),
        lr=learning_rate,
        start_noise_level=training_noise,
        weight_decay=l2_weight_regularization,
    )

    scheduler = ReduceLROnPlateau(
        optimizer,
        'min',
        factor=reduce_lr_factor,
        verbose=True,
        patience=reduce_lr_patience,
    )

    def loss_function(u, v):
        return torch.abs(u - v)

    for epoch in range(nb_epochs):
        train_loss_value = 0
        val_loss_value = 0
        iteration = 0
        for i, input_image in enumerate([input_images]):
            lprint(f"index: {i}, shape:{input_image.shape}")

            # Clear gradients w.r.t. parameters
            optimizer.zero_grad()


def n2t_train(
    input_images,
    target_images,
    model: UNetModel,
    nb_epochs: int = 1024,
    learning_rate: float = 0.01,
    training_noise: float = 0.001,
    l2_weight_regularization=1e-9,
    patience=128,
    patience_epsilon=0.0,
    reduce_lr_factor=0.5,
    reload_best_model_period=1024,
    best_val_loss_value=None,
):
    """
    Noise2Truth training method.

    Parameters
    ----------
    input_images
    target_images
    model : UNetModel
    nb_epochs : int
    learning_rate : float
    training_noise : float

    l2_weight_regularization
    patience
    patience_epsilon
    reduce_lr_factor
    reload_best_model_period
    best_val_loss_value

    """
    writer = SummaryWriter()

    reduce_lr_patience = patience // 2

    if best_val_loss_value is None:
        best_val_loss_value = math.inf

    optimizer = ESAdam(
        chain(model.parameters()),
        lr=learning_rate,
        start_noise_level=training_noise,
        weight_decay=l2_weight_regularization,
    )

    scheduler = ReduceLROnPlateau(
        optimizer,
        'min',
        factor=reduce_lr_factor,
        verbose=True,
        patience=reduce_lr_patience,
    )

    def loss_function(u, v):
        return torch.abs(u - v)

    for epoch in range(nb_epochs):
        train_loss_value = 0
        val_loss_value = 0
        iteration = 0
        for i, (input_image, target_image) in enumerate(
            zip([input_images], [target_images])
        ):
            lprint(f"index: {i}, shape:{input_image.shape}")

            # Clear gradients w.r.t. parameters
            optimizer.zero_grad()

            # Forward pass:
            model.train()

            translated_image = model(input_image)

            # translation loss (per voxel):
            translation_loss = loss_function(translated_image, target_image)

            # loss value (for all voxels):
            translation_loss_value = translation_loss.mean()

            # backpropagation:
            translation_loss_value.backward()

            # Updating parameters
            optimizer.step()

            # update training loss_deconvolution for whole image:
            train_loss_value += translation_loss_value.item()
            iteration += 1

            # Validation:
            with torch.no_grad():
                # Forward pass:
                model.eval()

                translated_image = model(input_image)

                # translation loss (per voxel):
                translation_loss = loss_function(translated_image, target_image)

                # loss values:
                translation_loss_value = translation_loss.mean().cpu().item()

                # update validation loss_deconvolution for whole image:
                val_loss_value += translation_loss_value
                iteration += 1

        train_loss_value /= iteration
        lprint(f"Training loss value: {train_loss_value}")

        val_loss_value /= iteration
        lprint(f"Validation loss value: {val_loss_value}")

        writer.add_scalar("Loss/train", train_loss_value, epoch)
        writer.add_scalar("Loss/valid", val_loss_value, epoch)

        # Learning rate schedule:
        scheduler.step(val_loss_value)

        if val_loss_value < best_val_loss_value:
            lprint("## New best val loss!")
            if val_loss_value < best_val_loss_value - patience_epsilon:
                lprint("## Good enough to reset patience!")
                patience_counter = 0

            # Update best val loss value:
            best_val_loss_value = val_loss_value

            # Save model:
            best_model_state_dict = OrderedDict(
                {k: v.to('cpu') for k, v in model.state_dict().items()}
            )

        else:
            if epoch % max(1, reload_best_model_period) == 0 and best_model_state_dict:
                lprint("Reloading best models to date!")
                model.load_state_dict(best_model_state_dict)

            if patience_counter > patience:
                lprint("Early stopping!")
                break

            # No improvement:
            lprint(
                f"No improvement of validation losses, patience = {patience_counter}/{patience} "
            )
            patience_counter += 1

        lprint(f"## Best val loss: {best_val_loss_value}")

        # if epoch % 512 == 0:
        #     print(epoch)
        #     result = model(input_image)
        #
        #     with napari.gui_qt():
        #         viewer = napari.Viewer()
        #
        #         viewer.add_image(to_numpy(lizard_image), name='groundtruth')
        #         viewer.add_image(to_numpy(result), name=f'result-{epoch}')
        #         viewer.add_image(to_numpy(input_image), name='input')
        #
        #         viewer.grid.enabled = True

    writer.flush()
    writer.close()<|MERGE_RESOLUTION|>--- conflicted
+++ resolved
@@ -45,37 +45,12 @@
             spacetime_ndim,
         )
 
-<<<<<<< HEAD
-        self.conv_with_batch_norms_second_half = []
-        for layer_index in range(self.nb_unet_levels):
-            if layer_index == 0:
-                # Handle special case input dimensions for the first layer
-                input_channels = self.unet_bottom_conv_out_channels
-            else:
-                input_channels = self.nb_filters * max(
-                    (self.nb_unet_levels - layer_index - 1 - 2), 1
-                )
-
-            self.conv_with_batch_norms_second_half.append(
-                ConvWithBatchNorm(
-                    input_channels,
-                    self.nb_filters * max((self.nb_unet_levels - layer_index - 2), 1),
-                    spacetime_ndim,
-                )
-            )
-
-        self.pooling_down = PoolingDown(spacetime_ndim, pooling_mode)
-        self.upsampling = nn.Upsample(scale_factor=2, mode='nearest')
-
-        self.conv = nn.Conv2d(8, 1, 1) if spacetime_ndim == 2 else nn.Conv3d(8, 1, 1)
-=======
         self.double_conv_blocks_decoder = self._decoder_convolutions()
 
         if spacetime_ndim == 2:
             self.final_conv = nn.Conv2d(self.nb_filters, 1, 1)
         else:
             self.final_conv = nn.Conv3d(self.nb_filters, 1, 1)
->>>>>>> af0756b0
 
     def forward(self, x, input_msk=None):
         """
