--- conflicted
+++ resolved
@@ -5,15 +5,11 @@
 
 def get_ideal_patch_size(nb_unet_levels, training_architecture):
     patch_size = (
-<<<<<<< HEAD
-            unet_receptive_field_radius(
-=======
         unet_receptive_field_radius(
->>>>>>> 787692ce
             nb_unet_levels,
             shiftconv='shiftconv' == training_architecture,
         )
-            * 2
+        * 2
     )
 
     patch_size -= patch_size % 2**nb_unet_levels
